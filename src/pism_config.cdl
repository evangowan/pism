--- conflicted
+++ resolved
@@ -189,6 +189,11 @@
     pism_config:basal_yield_stress.slippery_grounding_lines_option = "tauc_slippery_grounding_lines";
     pism_config:basal_yield_stress.slippery_grounding_lines_type = "boolean";
 
+    pism_config:bed_deformation.bed_topography_delta_file = "";
+    pism_config:bed_deformation.bed_topography_delta_file_doc = "The name of the file to read the topg_delta from. This field is added to the bed topography during initialization.";
+    pism_config:bed_deformation.bed_topography_delta_file_option = "topg_delta_file";
+    pism_config:bed_deformation.bed_topography_delta_file_type = "string";
+
     pism_config:bed_deformation.lc.elastic_model = "no";
     pism_config:bed_deformation.lc.elastic_model_doc = "Use the elastic part of the Lingle-Clark bed deformation model.";
     pism_config:bed_deformation.lc.elastic_model_option = "bed_def_lc_elastic_model";
@@ -225,11 +230,6 @@
     pism_config:bed_deformation.update_interval_type = "scalar";
     pism_config:bed_deformation.update_interval_units = "years";
 
-    pism_config:bed_deformation.bed_topography_delta_file = "";
-    pism_config:bed_deformation.bed_topography_delta_file_option = "topg_delta_file";
-    pism_config:bed_deformation.bed_topography_delta_file_doc = "The name of the file to read the topg_delta from. This field is added to the bed topography during initialization.";
-    pism_config:bed_deformation.bed_topography_delta_file_type = "string";
-
     pism_config:bootstrapping.defaults.bed = 1.0;
     pism_config:bootstrapping.defaults.bed_doc = "bed elevation value to use if topg (bedrock_altitude) variable is absent in bootstrapping file";
     pism_config:bootstrapping.defaults.bed_type = "scalar";
@@ -434,7 +434,18 @@
     pism_config:energy.enabled_type = "boolean";
 
     pism_config:energy.enthalpy_cold_bulge_max = 60270.0;
+    pism_config:energy.enthalpy_cold_bulge_max = 60270.0;
     pism_config:energy.enthalpy_cold_bulge_max_doc = "= (2009 J kg-1 K-1) * (30 K); maximum amount by which advection can reduce the enthalpy of a column of ice below its surface enthalpy value";
+    pism_config:energy.enthalpy_cold_bulge_max_doc = "= (2009 J kg-1 K-1) * (30 K); maximum amount by which advection can reduce the enthalpy of a column of ice below its surface enthalpy value";
+    pism_config:energy.enthalpy_cold_bulge_max_type = "scalar";
+    pism_config:energy.enthalpy_cold_bulge_max_type = "scalar";
+    pism_config:energy.enthalpy_cold_bulge_max_units = "Joule / kg";
+
+    pism_config:energy.enthalpy_cold_bulge_max = 60270.0;
+    pism_config:energy.enthalpy_cold_bulge_max = 60270.0;
+    pism_config:energy.enthalpy_cold_bulge_max_doc = "= (2009 J kg-1 K-1) * (30 K); maximum amount by which advection can reduce the enthalpy of a column of ice below its surface enthalpy value";
+    pism_config:energy.enthalpy_cold_bulge_max_doc = "= (2009 J kg-1 K-1) * (30 K); maximum amount by which advection can reduce the enthalpy of a column of ice below its surface enthalpy value";
+    pism_config:energy.enthalpy_cold_bulge_max_type = "scalar";
     pism_config:energy.enthalpy_cold_bulge_max_type = "scalar";
     pism_config:energy.enthalpy_cold_bulge_max_units = "Joule / kg";
 
@@ -1072,6 +1083,33 @@
     pism_config:run_info.title_option = "title";
     pism_config:run_info.title_type = "string";
 
+    pism_config:stress_balance.blatter.Glen_exponent = 3.0;
+    pism_config:stress_balance.blatter.Glen_exponent_doc = "; Glen exponent in ice flow law for the Blatter stress balance solver";
+    pism_config:stress_balance.blatter.Glen_exponent_type = "scalar";
+    pism_config:stress_balance.blatter.Glen_exponent_units = "pure number";
+
+    pism_config:stress_balance.blatter.Mz = 5;
+    pism_config:stress_balance.blatter.Mz_doc = "; Number of vertical grid levels in the ice (in the Blatter solver).";
+    pism_config:stress_balance.blatter.Mz_type = "integer";
+    pism_config:stress_balance.blatter.Mz_units = "count";
+
+    pism_config:stress_balance.blatter.enhancement_factor = 1.0;
+    pism_config:stress_balance.blatter.enhancement_factor_doc = "; Flow enhancement factor for the Blatter stress balance flow law";
+    pism_config:stress_balance.blatter.enhancement_factor_option = "blatter_e";
+    pism_config:stress_balance.blatter.enhancement_factor_type = "scalar";
+    pism_config:stress_balance.blatter.enhancement_factor_units = "1";
+
+    pism_config:stress_balance.blatter.enhancement_factor_interglacial = 1.0;
+    pism_config:stress_balance.blatter.enhancement_factor_interglacial_doc = "Flow enhancement factor for Blatter stress balance solver; used for ice accumulated during interglacial periods.";
+    pism_config:stress_balance.blatter.enhancement_factor_interglacial_option = "blatter_e_interglacial";
+    pism_config:stress_balance.blatter.enhancement_factor_interglacial_type = "scalar";
+    pism_config:stress_balance.blatter.enhancement_factor_interglacial_units = "1";
+
+    pism_config:stress_balance.blatter.flow_law = "gpbld";
+    pism_config:stress_balance.blatter.flow_law_choices = "arr,arrwarm,gpbld,hooke,isothermal_glen,pb";
+    pism_config:stress_balance.blatter.flow_law_doc = "The flow law used by the Blatter-Pattyn stress balance model.";
+    pism_config:stress_balance.blatter.flow_law_type = "keyword";
+
     pism_config:stress_balance.calving_front_stress_bc = "no";
     pism_config:stress_balance.calving_front_stress_bc_doc = "Apply CFBC condition as in [@ref Albrechtetal2011, @ref Winkelmannetal2011].  May only apply to some stress balances; e.g. SSAFD as of May 2011.  If not set then a strength-extension is used, as in [@ref BBssasliding].";
     pism_config:stress_balance.calving_front_stress_bc_option = "cfbc";
@@ -1149,46 +1187,6 @@
     pism_config:stress_balance.ssa.dirichlet_bc_option = "ssa_dirichlet_bc";
     pism_config:stress_balance.ssa.dirichlet_bc_type = "boolean";
 
-<<<<<<< HEAD
-    pism_config:stress_balance.blatter.Glen_exponent_units = "pure number";
-    pism_config:stress_balance.blatter.Glen_exponent_type = "scalar";
-    pism_config:stress_balance.blatter.Glen_exponent = 3.0;
-    pism_config:stress_balance.blatter.Glen_exponent_doc = "; Glen exponent in ice flow law for the Blatter stress balance solver";
-
-    pism_config:stress_balance.blatter.flow_law_type = "keyword";
-    pism_config:stress_balance.blatter.flow_law_choices = "arr,arrwarm,gpbld,hooke,isothermal_glen,pb";
-    pism_config:stress_balance.blatter.flow_law = "gpbld";
-    pism_config:stress_balance.blatter.flow_law_doc = "The flow law used by the Blatter-Pattyn stress balance model.";
-
-    pism_config:stress_balance.blatter.enhancement_factor_option = "blatter_e";
-    pism_config:stress_balance.blatter.enhancement_factor_units = "1";
-    pism_config:stress_balance.blatter.enhancement_factor_type = "scalar";
-    pism_config:stress_balance.blatter.enhancement_factor = 1.0;
-    pism_config:stress_balance.blatter.enhancement_factor_doc = "; Flow enhancement factor for the Blatter stress balance flow law";
-
-    pism_config:stress_balance.blatter.enhancement_factor_interglacial_option = "blatter_e_interglacial";
-    pism_config:stress_balance.blatter.enhancement_factor_interglacial_units = "1";
-    pism_config:stress_balance.blatter.enhancement_factor_interglacial_type = "scalar";
-    pism_config:stress_balance.blatter.enhancement_factor_interglacial = 1.0;
-    pism_config:stress_balance.blatter.enhancement_factor_interglacial_doc = "Flow enhancement factor for Blatter stress balance solver; used for ice accumulated during interglacial periods.";
-
-    pism_config:stress_balance.blatter.Mz_units = "count";
-    pism_config:stress_balance.blatter.Mz_type = "integer";
-    pism_config:stress_balance.blatter.Mz = 5;
-    pism_config:stress_balance.blatter.Mz_doc = "; Number of vertical grid levels in the ice (in the Blatter solver).";
-
-    pism_config:energy.enthalpy_cold_bulge_max_units = "Joule / kg";
-    pism_config:energy.enthalpy_cold_bulge_max_type = "scalar";
-    pism_config:energy.enthalpy_cold_bulge_max = 60270.0;
-    pism_config:energy.enthalpy_cold_bulge_max_doc = "= (2009 J kg-1 K-1) * (30 K); maximum amount by which advection can reduce the enthalpy of a column of ice below its surface enthalpy value";
-=======
-    pism_config:stress_balance.ssa.enhancement_factor = 1.0;
-    pism_config:stress_balance.ssa.enhancement_factor_doc = "Flow enhancement factor for SSA";
-    pism_config:stress_balance.ssa.enhancement_factor_option = "ssa_e";
-    pism_config:stress_balance.ssa.enhancement_factor_type = "scalar";
-    pism_config:stress_balance.ssa.enhancement_factor_units = "1";
->>>>>>> 723f8bc4
-
     pism_config:stress_balance.ssa.enhancement_factor_interglacial = 1.0;
     pism_config:stress_balance.ssa.enhancement_factor_interglacial_doc = "Flow enhancement factor for SSA; used for ice accumulated during interglacial periods.";
     pism_config:stress_balance.ssa.enhancement_factor_interglacial_option = "ssa_e_interglacial";
