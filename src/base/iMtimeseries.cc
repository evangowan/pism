--- conflicted
+++ resolved
@@ -245,14 +245,8 @@
   }
 
   if (append) {
-<<<<<<< HEAD
     PIO nc(m_grid->com, m_config->get_string("output.format"));
     std::string time_name = m_config->get_string("time.dimension_name");
-    bool time_exists;
-=======
-    PIO nc(m_grid->com, m_config->get_string("output_format"));
-    std::string time_name = m_config->get_string("time_dimension_name");
->>>>>>> e2b20763
 
     nc.open(m_extra_filename, PISM_READONLY);
 
