// Copyright (C) 2004--2012 Jed Brown, Ed Bueler and Constantine Khroulev
//
// This file is part of PISM.
//
// PISM is free software; you can redistribute it and/or modify it under the
// terms of the GNU General Public License as published by the Free Software
// Foundation; either version 2 of the License, or (at your option) any later
// version.
//
// PISM is distributed in the hope that it will be useful, but WITHOUT ANY
// WARRANTY; without even the implied warranty of MERCHANTABILITY or FITNESS
// FOR A PARTICULAR PURPOSE.  See the GNU General Public License for more
// details.
//
// You should have received a copy of the GNU General Public License
// along with PISM; if not, write to the Free Software
// Foundation, Inc., 51 Franklin St, Fifth Floor, Boston, MA  02110-1301  USA

#ifndef _PISMYIELDSTRESS_H_
#define _PISMYIELDSTRESS_H_

#include "PISMComponent.hh"
class IceModelVec2S;

//! \brief The PISM basal yield stress model interface (virtual base class)
class PISMYieldStress : public PISMComponent_TS
{
public:
  PISMYieldStress(IceGrid &g, const NCConfigVariable &conf)
    : PISMComponent_TS(g, conf) {}
  virtual ~PISMYieldStress() {}

  virtual PetscErrorCode basal_material_yield_stress(IceModelVec2S &result) = 0;
};

<<<<<<< HEAD
=======
//! \brief PISM's default basal yield stress model.
class PISMDefaultYieldStress : public PISMYieldStress
{
  friend class PYS_bwp;
public:
  PISMDefaultYieldStress(IceGrid &g, const NCConfigVariable &conf)
    : PISMYieldStress(g, conf)
  {
    sliding_scale = -1.0;
    basal_water_thickness = NULL;
    basal_melt_rate = NULL;
    ice_thickness = NULL;
    bed_topography = NULL;
    mask = NULL;

    if (allocate() != 0) {
      PetscPrintf(grid.com, "PISM ERROR: memory allocation failed in PISMYieldStress constructor.\n");
      PISMEnd();
    }

    p.usebmr        = config.get_flag("bmr_enhance_basal_water_pressure");
    p.usethkeff     = config.get_flag("thk_eff_basal_water_pressure");
    p.bmr_scale     = config.get("bmr_enhance_scale");
    p.thkeff_reduce = config.get("thk_eff_reduced");
    p.thkeff_H_high = config.get("thk_eff_H_high");
    p.thkeff_H_low  = config.get("thk_eff_H_low");
    p.ice_density   = config.get("ice_density");
    p.standard_gravity = config.get("standard_gravity");
  }

  virtual ~PISMDefaultYieldStress() {}

  virtual PetscErrorCode init(PISMVars &vars);

  virtual void add_vars_to_output(string keyword, set<string> &result);

  virtual void get_diagnostics(map<string, PISMDiagnostic*> &dict);

  virtual PetscErrorCode define_variables(set<string> vars, const PIO &nc,
                                          nc_type nctype);

  virtual PetscErrorCode write_variables(set<string> vars, string filename);

  virtual PetscErrorCode update(PetscReal my_t, PetscReal my_dt);

  virtual PetscErrorCode basal_material_yield_stress(IceModelVec2S &result);
protected:
  PetscReal sliding_scale;
  IceModelVec2S till_phi;
  IceModelVec2S *basal_water_thickness, *basal_melt_rate, *ice_thickness,
    *bed_topography;
  IceModelVec2Int *mask;
  BWPparams p;
  PISMVars *variables;

  virtual PetscErrorCode allocate();
  virtual PetscErrorCode topg_to_phi();
  virtual PetscErrorCode regrid();
  virtual PetscScalar basal_water_pressure(PetscScalar thk, PetscScalar bwat,
                                           PetscScalar bmr, PetscScalar frac,
                                           PetscScalar bwat_max);
};

class PISMConstantYieldStress : public PISMYieldStress
{
public:
  PISMConstantYieldStress(IceGrid &g, const NCConfigVariable &conf)
    : PISMYieldStress(g, conf)
  {
    if (allocate() != 0) {
      PetscPrintf(grid.com, "PISM ERROR: memory allocation failed in PISMConstantYieldStress constructor.\n");
      PISMEnd();
    }
  }
  virtual ~PISMConstantYieldStress() {}

  virtual PetscErrorCode init(PISMVars &vars);

  virtual void add_vars_to_output(string keyword, set<string> &result);

  virtual PetscErrorCode define_variables(set<string> vars, const PIO &nc,
                                          nc_type nctype);

  virtual PetscErrorCode write_variables(set<string> vars, string filename);

  virtual PetscErrorCode update(PetscReal my_t, PetscReal my_dt);

  virtual PetscErrorCode basal_material_yield_stress(IceModelVec2S &result);
protected:
  IceModelVec2S tauc;
  virtual PetscErrorCode allocate();
  virtual PetscErrorCode regrid();
};

//! \brief Computes basal (pore) water pressure using a highly-simplified model.
class PYS_bwp : public PISMDiag<PISMDefaultYieldStress>
{
public:
  PYS_bwp(PISMDefaultYieldStress *m, IceGrid &g, PISMVars &my_vars);
  virtual PetscErrorCode compute(IceModelVec* &result);
};

>>>>>>> 4b2f1519
#endif /* _PISMYIELDSTRESS_H_ */<|MERGE_RESOLUTION|>--- conflicted
+++ resolved
@@ -33,109 +33,4 @@
   virtual PetscErrorCode basal_material_yield_stress(IceModelVec2S &result) = 0;
 };
 
-<<<<<<< HEAD
-=======
-//! \brief PISM's default basal yield stress model.
-class PISMDefaultYieldStress : public PISMYieldStress
-{
-  friend class PYS_bwp;
-public:
-  PISMDefaultYieldStress(IceGrid &g, const NCConfigVariable &conf)
-    : PISMYieldStress(g, conf)
-  {
-    sliding_scale = -1.0;
-    basal_water_thickness = NULL;
-    basal_melt_rate = NULL;
-    ice_thickness = NULL;
-    bed_topography = NULL;
-    mask = NULL;
-
-    if (allocate() != 0) {
-      PetscPrintf(grid.com, "PISM ERROR: memory allocation failed in PISMYieldStress constructor.\n");
-      PISMEnd();
-    }
-
-    p.usebmr        = config.get_flag("bmr_enhance_basal_water_pressure");
-    p.usethkeff     = config.get_flag("thk_eff_basal_water_pressure");
-    p.bmr_scale     = config.get("bmr_enhance_scale");
-    p.thkeff_reduce = config.get("thk_eff_reduced");
-    p.thkeff_H_high = config.get("thk_eff_H_high");
-    p.thkeff_H_low  = config.get("thk_eff_H_low");
-    p.ice_density   = config.get("ice_density");
-    p.standard_gravity = config.get("standard_gravity");
-  }
-
-  virtual ~PISMDefaultYieldStress() {}
-
-  virtual PetscErrorCode init(PISMVars &vars);
-
-  virtual void add_vars_to_output(string keyword, set<string> &result);
-
-  virtual void get_diagnostics(map<string, PISMDiagnostic*> &dict);
-
-  virtual PetscErrorCode define_variables(set<string> vars, const PIO &nc,
-                                          nc_type nctype);
-
-  virtual PetscErrorCode write_variables(set<string> vars, string filename);
-
-  virtual PetscErrorCode update(PetscReal my_t, PetscReal my_dt);
-
-  virtual PetscErrorCode basal_material_yield_stress(IceModelVec2S &result);
-protected:
-  PetscReal sliding_scale;
-  IceModelVec2S till_phi;
-  IceModelVec2S *basal_water_thickness, *basal_melt_rate, *ice_thickness,
-    *bed_topography;
-  IceModelVec2Int *mask;
-  BWPparams p;
-  PISMVars *variables;
-
-  virtual PetscErrorCode allocate();
-  virtual PetscErrorCode topg_to_phi();
-  virtual PetscErrorCode regrid();
-  virtual PetscScalar basal_water_pressure(PetscScalar thk, PetscScalar bwat,
-                                           PetscScalar bmr, PetscScalar frac,
-                                           PetscScalar bwat_max);
-};
-
-class PISMConstantYieldStress : public PISMYieldStress
-{
-public:
-  PISMConstantYieldStress(IceGrid &g, const NCConfigVariable &conf)
-    : PISMYieldStress(g, conf)
-  {
-    if (allocate() != 0) {
-      PetscPrintf(grid.com, "PISM ERROR: memory allocation failed in PISMConstantYieldStress constructor.\n");
-      PISMEnd();
-    }
-  }
-  virtual ~PISMConstantYieldStress() {}
-
-  virtual PetscErrorCode init(PISMVars &vars);
-
-  virtual void add_vars_to_output(string keyword, set<string> &result);
-
-  virtual PetscErrorCode define_variables(set<string> vars, const PIO &nc,
-                                          nc_type nctype);
-
-  virtual PetscErrorCode write_variables(set<string> vars, string filename);
-
-  virtual PetscErrorCode update(PetscReal my_t, PetscReal my_dt);
-
-  virtual PetscErrorCode basal_material_yield_stress(IceModelVec2S &result);
-protected:
-  IceModelVec2S tauc;
-  virtual PetscErrorCode allocate();
-  virtual PetscErrorCode regrid();
-};
-
-//! \brief Computes basal (pore) water pressure using a highly-simplified model.
-class PYS_bwp : public PISMDiag<PISMDefaultYieldStress>
-{
-public:
-  PYS_bwp(PISMDefaultYieldStress *m, IceGrid &g, PISMVars &my_vars);
-  virtual PetscErrorCode compute(IceModelVec* &result);
-};
-
->>>>>>> 4b2f1519
 #endif /* _PISMYIELDSTRESS_H_ */