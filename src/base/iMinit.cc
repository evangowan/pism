--- conflicted
+++ resolved
@@ -225,20 +225,15 @@
 
     switch (input.type) {
     case INIT_RESTART:
-<<<<<<< HEAD
       {
-        m_energy_model->restart(input_file, input.record);
+        m_energy_model->restart(*input_file, input.record);
         break;
       }
-=======
-      restart_3d(*input_file, input.record);
-      break;
->>>>>>> 56079ba8
     case INIT_BOOTSTRAP:
       {
         m_surface->ice_surface_temperature(ice_surface_temperature);
         m_surface->ice_surface_mass_flux(climatic_mass_balance);
-        m_energy_model->bootstrap(input_file,
+        m_energy_model->bootstrap(*input_file,
                                   m_ice_thickness,
                                   ice_surface_temperature,
                                   climatic_mass_balance,
