// Copyright (C) 2009--2016 Ed Bueler and Constantine Khroulev
//
// This file is part of PISM.
//
// PISM is free software; you can redistribute it and/or modify it under the
// terms of the GNU General Public License as published by the Free Software
// Foundation; either version 3 of the License, or (at your option) any later
// version.
//
// PISM is distributed in the hope that it will be useful, but WITHOUT ANY
// WARRANTY; without even the implied warranty of MERCHANTABILITY or FITNESS
// FOR A PARTICULAR PURPOSE.  See the GNU General Public License for more
// details.
//
// You should have received a copy of the GNU General Public License
// along with PISM; if not, write to the Free Software
// Foundation, Inc., 51 Franklin St, Fifth Floor, Boston, MA  02110-1301  USA

//This file contains various initialization routines. See the IceModel::init()
//documentation comment in iceModel.cc for the order in which they are called.

#include <algorithm>

#include "iceModel.hh"
#include "base/basalstrength/PISMConstantYieldStress.hh"
#include "base/basalstrength/PISMMohrCoulombYieldStress.hh"
#include "base/basalstrength/basal_resistance.hh"
#include "base/calving/CalvingAtThickness.hh"
#include "base/calving/EigenCalving.hh"
#include "base/calving/vonMisesCalving.hh"
#include "base/calving/FloatKill.hh"
#include "base/calving/IcebergRemover.hh"
#include "base/calving/OceanKill.hh"
#include "base/calving/FrontalMelt.hh"
#include "base/energy/BedThermalUnit.hh"
#include "base/hydrology/PISMHydrology.hh"
#include "base/stressbalance/PISMStressBalance.hh"
#include "base/stressbalance/sia/SIAFD.hh"
#include "base/stressbalance/ssa/SSAFD.hh"
#include "base/stressbalance/ssa/SSAFEM.hh"
#include "base/util/Mask.hh"
#include "base/util/PISMConfigInterface.hh"
#include "base/util/PISMTime.hh"
#include "base/util/error_handling.hh"
#include "base/util/io/PIO.hh"
#include "base/util/pism_options.hh"
#include "coupler/PISMOcean.hh"
#include "coupler/PISMSurface.hh"
#include "coupler/atmosphere/PAFactory.hh"
#include "coupler/ocean/POFactory.hh"
#include "coupler/ocean/POInitialization.hh"
#include "coupler/surface/PSFactory.hh"
#include "coupler/surface/PSInitialization.hh"
#include "earth/PBLingleClark.hh"
#include "earth/PISMBedDef.hh"
#include "enthalpyConverter.hh"
#include "base/util/PISMVars.hh"
#include "base/util/io/io_helpers.hh"
#include "base/util/projection.hh"
#include "base/util/pism_utilities.hh"
#include "base/age/AgeModel.hh"
<<<<<<< HEAD
=======
#include "base/energy/EnthalpyModel.hh"
#include "base/energy/TemperatureModel.hh"
>>>>>>> 83f4c8d9

namespace pism {

//! Initialize time from an input file or command-line options.
void IceModel::time_setup() {
  initialize_time(m_grid->com,
                  m_config->get_string("time.dimension_name"),
                  *m_log, *m_time);

  m_log->message(2,
             "* Run time: [%s, %s]  (%s years, using the '%s' calendar)\n",
             m_time->start_date().c_str(),
             m_time->end_date().c_str(),
             m_time->run_length().c_str(),
             m_time->calendar().c_str());
}

//! Sets the starting values of model state variables.
/*!
  There are two cases:

  1) Initializing from a PISM output file.

  2) Setting the values using command-line options only (verification and
  simplified geometry runs, for example) or from a bootstrapping file, using
  heuristics to fill in missing and 3D fields.

  Calls IceModel::regrid().

  This function is called after all the memory allocation is done and all the
  physical parameters are set.

  Calling this method should be all one needs to set model state variables.
  Please avoid modifying them in other parts of the initialization sequence.

  Also, please avoid operations that would make it unsafe to call this more
  than once (memory allocation is one example).
 */
void IceModel::model_state_setup() {

  // Check if we are initializing from a PISM output file:
  InputOptions input = process_input_options(m_ctx->com());

  const bool use_input_file = input.type == INIT_BOOTSTRAP or input.type == INIT_RESTART;

  PISM_SHARED_PTR(PIO) input_file;

  if (use_input_file) {
    input_file.reset(new PIO(m_grid->com, "guess_mode", input.filename, PISM_READONLY));
  }

  // Get projection information and compute cell areas and lat/lon *before* a component decides to
  // use latitude or longitude...
  {
    if (use_input_file) {
      std::string mapping_name = m_grid->get_mapping_info().mapping.get_name();
      MappingInfo info = get_projection_info(*input_file, mapping_name,
                                             m_ctx->unit_system());

      if (not info.proj4.empty()) {
        m_log->message(2, "* Got projection parameters \"%s\" from \"%s\".\n",
                       info.proj4.c_str(), input.filename.c_str());
      }

      m_output_global_attributes.set_string("proj4", info.proj4);
      m_grid->set_mapping_info(info);

      std::string history = input_file->get_att_text("PISM_GLOBAL", "history");
      m_output_global_attributes.set_string("history",
                                            history + m_output_global_attributes.get_string("history"));

      initialize_cumulative_fluxes(*input_file);
    } else {
      reset_cumulative_fluxes();
    }

    compute_cell_areas();
  }

  // Initialize 2D fields owned by IceModel (ice geometry, etc)
  {
    switch (input.type) {
    case INIT_RESTART:
      restart_2d(*input_file, input.record);
      break;
    case INIT_BOOTSTRAP:
      bootstrap_2d(*input_file);
      break;
    case INIT_OTHER:
    default:
      initialize_2d();
    }

    regrid(2);
  }

  // By now ice geometry is set (including regridding) and so we can initialize the ocean model,
  // which may need ice thickness to bootstrap.
  {
    m_log->message(2, "* Initializing the ocean model...\n");
    m_ocean->init();
  }

  // Initialize a bed deformation model. This may use ice thickness initialized above.
  if (m_beddef) {
    m_beddef->init();
    m_grid->variables().add(m_beddef->bed_elevation());
    m_grid->variables().add(m_beddef->uplift());
  }

  // Now ice thickness, bed elevation, and sea level are available, so we can compute the ice
  // surface elevation and the cell type mask. This also ensures consistency of ice geometry.
  enforce_consistency_of_geometry();

  // Now surface elevation is initialized, so we can initialize surface models (some use
  // elevation-based parameterizations of surface temperature and/or mass balance).
  m_surface->init();

  if (m_subglacial_hydrology) {
    m_subglacial_hydrology->init();
  }

  // basal_yield_stress_model->init() needs bwat so this must happen
  // after subglacial_hydrology->init()
  if (m_basal_yield_stress_model) {
    m_basal_yield_stress_model->init();
  }

  // Initialize the bedrock thermal layer model.
  //
  // If
  // - PISM is bootstrapping and
  // - we are using a non-zero-thickness thermal layer
  //
  // initialization of m_btu requires the temperature at the top of the bedrock. This is a problem
  // because get_bed_top_temp() uses the enthalpy field that is not initialized until later and
  // bootstrapping enthalpy uses the flux through the bottom surface of the ice (top surface of the
  // bedrock) provided by m_btu.
  //
  // We get out of this by using the fact that the full state of m_btu is not needed and
  // bootstrapping of the temperature field can be delayed.
  //
  // Note that to bootstrap m_btu we use the steady state solution of the heat equation in columns
  // of the bedrock (a straight line at each column), so the flux through the top surface of the
  // bedrock after bootstrapping is the same as the time-independent geothermal flux applied at the
  // BOTTOM surface of the bedrock layer.
  //
  // The code then delays bootstrapping of the thickness field until the first time step.
  if (m_btu) {
    m_btu->init(input);
  }

  if (m_age_model != NULL) {
    m_age_model->init(input);
    m_grid->variables().add(m_age_model->age());
  }

<<<<<<< HEAD
  // Initialize 3D (energy balance) parts of IceModel.
=======
  // Initialize the energy balance sub-model.
>>>>>>> 83f4c8d9
  {
    IceModelVec2S &ice_surface_temperature = m_work2d[0];
    IceModelVec2S &climatic_mass_balance   = m_work2d[1];

    switch (input.type) {
    case INIT_RESTART:
<<<<<<< HEAD
      restart_3d(*input_file, input.record);
      break;
=======
      {
        m_energy_model->restart(input_file, input.record);
        break;
      }
>>>>>>> 83f4c8d9
    case INIT_BOOTSTRAP:
      {
        m_surface->ice_surface_temperature(ice_surface_temperature);
        m_surface->ice_surface_mass_flux(climatic_mass_balance);
        m_energy_model->bootstrap(input_file,
                                  m_ice_thickness,
                                  ice_surface_temperature,
                                  climatic_mass_balance,
                                  m_btu->flux_through_top_surface());
        break;
      }
    case INIT_OTHER:
    default:
      {
        m_basal_melt_rate.set(m_config->get_double("bootstrapping.defaults.bmelt"));
        m_surface->ice_surface_temperature(ice_surface_temperature);
        m_surface->ice_surface_mass_flux(climatic_mass_balance);
        m_energy_model->initialize(m_basal_melt_rate,
                                   m_ice_thickness,
                                   ice_surface_temperature,
                                   climatic_mass_balance,
                                   m_btu->flux_through_top_surface());

      }
    }
    m_grid->variables().add(m_energy_model->enthalpy());
  }

  // this has to go after we add enthalpy to m_grid->variables()
  if (m_stress_balance) {
    m_stress_balance->init();

    if (m_config->get_boolean("geometry.update.use_basal_melt_rate")) {
      m_stress_balance->set_basal_melt_rate(m_basal_melt_rate);
    }
  }

  // miscellaneous steps
  {
    reset_counters();
    stampHistoryCommand();
  }
}

//! Initialize 2D model state fields managed by IceModel from a file (for re-starting).
/*!
 * This method should eventually go away as IceModel turns into a "coupler" and all physical
 * processes are handled by sub-models.
 */
void IceModel::restart_2d(const PIO &input_file, unsigned int last_record) {
  std::string filename = input_file.inq_filename();

  m_log->message(2, "initializing 2D fields from NetCDF file '%s'...\n", filename.c_str());

  // Read the model state, mapping and climate_steady variables:
  std::set<std::string> vars = m_grid->variables().keys();

  std::set<std::string>::iterator i;
  for (i = vars.begin(); i != vars.end(); ++i) {
    // FIXME: remove const_cast. This is bad.
    IceModelVec *var = const_cast<IceModelVec*>(m_grid->variables().get(*i));
    SpatialVariableMetadata &m = var->metadata();

    std::string
      intent     = m.get_string("pism_intent"),
      short_name = m.get_string("short_name");

    if (intent == "model_state" ||
        intent == "mapping"     ||
        intent == "climate_steady") {

      // skip "enthalpy" and "Href" for now: we'll take care
      // of them a little later
      if (short_name == "enthalpy" ||
          short_name == "Href") {
        continue;
      }

      var->read(input_file, last_record);
    }
  }

  // check if the input file has Href; set to 0 if it is not present
  if (m_config->get_boolean("geometry.part_grid.enabled")) {

    if (input_file.inq_var("Href")) {
      m_Href.read(input_file, last_record);
    } else {
      m_log->message(2,
                     "PISM WARNING: Href for PISM-PIK -part_grid not found in '%s'."
                     " Setting it to zero...\n",
                     filename.c_str());
      m_Href.set(0.0);
    }
  }
}

<<<<<<< HEAD
/*! @brief Initialize 3D fields managed by IceModel. */
/*!
 * This method should go away once we isolate the "energy balance" sub-model.
 */
void IceModel::restart_3d(const PIO &input_file, unsigned int last_record) {

  // Initialize the enthalpy field by reading from a file or by using
  // temperature and liquid water fraction, or by using temperature
  // and assuming that the ice is cold.
  init_enthalpy(input_file, false, last_record);
}


=======
>>>>>>> 83f4c8d9
void IceModel::initialize_2d() {
  throw RuntimeError(PISM_ERROR_LOCATION, "cannot initialize IceModel without an input file");
}

void IceModel::reset_cumulative_fluxes() {
  // 2D
  m_cumulative_flux_fields.reset();
  // scalar
  m_cumulative_fluxes = FluxCounters();
}


void IceModel::initialize_cumulative_fluxes(const PIO &input_file) {
  // 2D
  m_cumulative_flux_fields.regrid(input_file);

  // scalar, stored in run_stats
  if (input_file.inq_var("run_stats")) {
    io::read_attributes(input_file, m_run_stats.get_name(), m_run_stats);

    try {
      m_cumulative_fluxes.H_to_Href      = m_run_stats.get_double("H_to_Href_flux_cumulative");
      m_cumulative_fluxes.Href_to_H      = m_run_stats.get_double("Href_to_H_flux_cumulative");
      m_cumulative_fluxes.discharge      = m_run_stats.get_double("discharge_flux_cumulative");
      m_cumulative_fluxes.grounded_basal = m_run_stats.get_double("grounded_basal_ice_flux_cumulative");
      m_cumulative_fluxes.nonneg_rule    = m_run_stats.get_double("nonneg_rule_flux_cumulative");
      m_cumulative_fluxes.sub_shelf      = m_run_stats.get_double("sub_shelf_ice_flux_cumulative");
      m_cumulative_fluxes.sum_divQ_SIA   = m_run_stats.get_double("sum_divQ_SIA_cumulative");
      m_cumulative_fluxes.sum_divQ_SSA   = m_run_stats.get_double("sum_divQ_SSA_cumulative");
      m_cumulative_fluxes.surface        = m_run_stats.get_double("surface_ice_flux_cumulative");
    }
    catch (RuntimeError &e) {
      e.add_context("initializing cumulative flux counters from '%s'",
                    input_file.inq_filename().c_str());
      throw;
    }
  }
}


//! \brief Decide which stress balance model to use.
void IceModel::allocate_stressbalance() {

  EnthalpyConverter::Ptr EC = m_ctx->enthalpy_converter();

  using namespace pism::stressbalance;

  if (m_stress_balance != NULL) {
    return;
  }

  m_log->message(2,
             "# Allocating a stress balance model...\n");

  std::string model = m_config->get_string("stress_balance.model");

  ShallowStressBalance *sliding = NULL;
  if (model == "none" || model == "sia") {
    sliding = new ZeroSliding(m_grid);
  } else if (model == "prescribed_sliding" || model == "prescribed_sliding+sia") {
    sliding = new PrescribedSliding(m_grid);
  } else if (model == "ssa" || model == "ssa+sia") {
    std::string method = m_config->get_string("stress_balance.ssa.method");

    if (method == "fem") {
      sliding = new SSAFEM(m_grid);
    } else if (method == "fd") {
      sliding = new SSAFD(m_grid);
    } else {
      throw RuntimeError::formatted(PISM_ERROR_LOCATION, "invalid ssa method: %s", method.c_str());
    }

  } else {
    throw RuntimeError::formatted(PISM_ERROR_LOCATION, "invalid stress balance model: %s", model.c_str());
  }

  SSB_Modifier *modifier = NULL;
  if (model == "none" || model == "ssa" || model == "prescribed_sliding") {
    modifier = new ConstantInColumn(m_grid);
  } else if (model == "prescribed_sliding+sia" || model == "ssa+sia" || model == "sia") {
    modifier = new SIAFD(m_grid);
  } else {
    throw RuntimeError::formatted(PISM_ERROR_LOCATION, "invalid stress balance model: %s", model.c_str());
  }

  // ~StressBalance() will de-allocate sliding and modifier.
  m_stress_balance = new StressBalance(m_grid, sliding, modifier);

  m_submodels["stress balance"] = m_stress_balance;
}

void IceModel::allocate_iceberg_remover() {

  if (m_iceberg_remover != NULL) {
    return;
  }

  m_log->message(2,
             "# Allocating an iceberg remover (part of a calving model)...\n");

  if (m_config->get_boolean("geometry.remove_icebergs")) {

    // this will throw an exception on failure
    m_iceberg_remover = new calving::IcebergRemover(m_grid);

    // Iceberg Remover does not have a state, so it is OK to
    // initialize here.
    m_iceberg_remover->init();

    m_submodels["iceberg remover"] = m_iceberg_remover;
  }
}

void IceModel::allocate_age_model() {

  if (m_age_model != NULL) {
    return;
  }

  if (m_config->get_boolean("age.enabled")) {
    m_log->message(2, "# Allocating an ice age model...\n");

    if (m_stress_balance == NULL) {
      throw RuntimeError::formatted(PISM_ERROR_LOCATION,
                                    "Cannot allocate an age model: m_stress_balance == NULL.");
    }

    m_age_model = new AgeModel(m_grid, m_stress_balance);
<<<<<<< HEAD
  }
}

=======
    m_submodels["age model"] = m_age_model;
  }
}

void IceModel::allocate_energy_model() {

  if (m_energy_model != NULL) {
    return;
  }

  m_log->message(2, "# Allocating an energy balance model...\n");

  if (m_config->get_boolean("energy.enabled")) {
    if (m_config->get_boolean("energy.temperature_based")) {
      m_energy_model = new energy::TemperatureModel(m_grid, m_stress_balance);
    } else {
      m_energy_model = new energy::EnthalpyModel(m_grid, m_stress_balance);
    }
  } else {
    m_energy_model = new energy::DummyEnergyModel(m_grid, m_stress_balance);
  }

  m_submodels["energy balance model"] = m_energy_model;
}


>>>>>>> 83f4c8d9
//! \brief Decide which bedrock thermal unit to use.
void IceModel::allocate_bedrock_thermal_unit() {

  if (m_btu != NULL) {
    return;
  }

  m_log->message(2, "# Allocating a bedrock thermal layer model...\n");

  m_btu = energy::BedThermalUnit::FromOptions(m_grid, m_ctx);

  m_submodels["bedrock thermal model"] = m_btu;
}

//! \brief Decide which subglacial hydrology model to use.
void IceModel::allocate_subglacial_hydrology() {

  using namespace pism::hydrology;

  std::string hydrology_model = m_config->get_string("hydrology.model");

  if (m_subglacial_hydrology != NULL) { // indicates it has already been allocated
    return;
  }

  m_log->message(2,
                 "# Allocating a subglacial hydrology model...\n");

  if (hydrology_model == "null") {
    m_subglacial_hydrology = new NullTransport(m_grid);
  } else if (hydrology_model == "routing") {
    m_subglacial_hydrology = new Routing(m_grid);
  } else if (hydrology_model == "distributed") {
    m_subglacial_hydrology = new Distributed(m_grid, m_stress_balance);
  } else {
    throw RuntimeError::formatted(PISM_ERROR_LOCATION, "unknown value for configuration string 'hydrology.model':\n"
                                  "has value '%s'", hydrology_model.c_str());
  }

  m_submodels["subglacial hydrology"] = m_subglacial_hydrology;
}

//! \brief Decide which basal yield stress model to use.
void IceModel::allocate_basal_yield_stress() {

  if (m_basal_yield_stress_model != NULL) {
    return;
  }

  m_log->message(2,
             "# Allocating a basal yield stress model...\n");

  std::string model = m_config->get_string("stress_balance.model");

  // only these two use the yield stress (so far):
  if (model == "ssa" || model == "ssa+sia") {
    std::string yield_stress_model = m_config->get_string("basal_yield_stress.model");

    if (yield_stress_model == "constant") {
      m_basal_yield_stress_model = new ConstantYieldStress(m_grid);
    } else if (yield_stress_model == "mohr_coulomb") {
      m_basal_yield_stress_model = new MohrCoulombYieldStress(m_grid, m_subglacial_hydrology);
    } else {
      throw RuntimeError::formatted(PISM_ERROR_LOCATION, "yield stress model '%s' is not supported.",
                                    yield_stress_model.c_str());
    }

    m_submodels["basal yield stress"] = m_basal_yield_stress_model;
  }
}

//! Allocate PISM's sub-models implementing some physical processes.
/*!
  This method is called after memory allocation but before filling any of
  IceModelVecs because all the physical parameters should be initialized before
  setting up the coupling or filling model-state variables.
 */
void IceModel::allocate_submodels() {

  allocate_iceberg_remover();

  allocate_stressbalance();

  // this has to happen *after* allocate_stressbalance()
<<<<<<< HEAD
  allocate_age_model();

  // this has to happen *after* allocate_stressbalance()
  allocate_subglacial_hydrology();
=======
  {
    allocate_age_model();
    allocate_energy_model();
    allocate_subglacial_hydrology();
  }
>>>>>>> 83f4c8d9

  // this has to happen *after* allocate_subglacial_hydrology()
  allocate_basal_yield_stress();

  allocate_bedrock_thermal_unit();

  allocate_bed_deformation();

  allocate_couplers();
}


void IceModel::allocate_couplers() {
  // Initialize boundary models:
  atmosphere::Factory pa(m_grid);
  surface::Factory ps(m_grid);
  ocean::Factory po(m_grid);
  atmosphere::AtmosphereModel *atmosphere;

  if (m_surface == NULL) {

    m_log->message(2,
             "# Allocating a surface process model or coupler...\n");

    m_surface = new surface::InitializationHelper(m_grid, ps.create());

    atmosphere = pa.create();
    m_surface->attach_atmosphere_model(atmosphere);

    m_submodels["surface process model"] = m_surface;
  }

  if (m_ocean == NULL) {
    m_log->message(2,
             "# Allocating an ocean model or coupler...\n");

    m_ocean = new ocean::InitializationHelper(m_grid, po.create());

    m_submodels["ocean model"] = m_ocean;
  }
}

//! Miscellaneous initialization tasks plus tasks that need the fields that can come from regridding.
void IceModel::misc_setup() {

  m_log->message(3, "Finishing initialization...\n");
  InputOptions opts = process_input_options(m_ctx->com());

  if (not (opts.type == INIT_OTHER)) {
    // initializing from a file
    PIO nc(m_grid->com, "guess_mode", opts.filename, PISM_READONLY);

    std::string source = nc.get_att_text("PISM_GLOBAL", "source");

    if (opts.type == INIT_RESTART) {
      // If it's missing, print a warning
      if (source.empty()) {
        m_log->message(1,
                       "PISM WARNING: file '%s' does not have the 'source' global attribute.\n"
                       "     If '%s' is a PISM output file, please run the following to get rid of this warning:\n"
                       "     ncatted -a source,global,c,c,PISM %s\n",
                       opts.filename.c_str(), opts.filename.c_str(), opts.filename.c_str());
      } else if (source.find("PISM") == std::string::npos) {
        // If the 'source' attribute does not contain the string "PISM", then print
        // a message and stop:
        m_log->message(1,
                       "PISM WARNING: '%s' does not seem to be a PISM output file.\n"
                       "     If it is, please make sure that the 'source' global attribute contains the string \"PISM\".\n",
                       opts.filename.c_str());
      }
    }
  }

  {
    // A single record of a time-dependent variable cannot exceed 2^32-4
    // bytes in size. See the NetCDF User's Guide
    // <http://www.unidata.ucar.edu/software/netcdf/docs/netcdf.html#g_t64-bit-Offset-Limitations>.
    // Here we use "long int" to avoid integer overflow.
    const long int two_to_thirty_two = 4294967296L;
    const long int
      Mx = m_grid->Mx(),
      My = m_grid->My(),
      Mz = m_grid->Mz();
    std::string output_format = m_config->get_string("output.format");
    if (Mx * My * Mz * sizeof(double) > two_to_thirty_two - 4 and
        (output_format == "netcdf3" or output_format == "pnetcdf")) {
      throw RuntimeError::formatted(PISM_ERROR_LOCATION, "The computational grid is too big to fit in a NetCDF-3 file.\n"
                                    "Each 3D variable requires %lu Mb.\n"
                                    "Please use '-o_format quilt' or re-build PISM with parallel NetCDF-4 or HDF5\n"
                                    "and use '-o_format netcdf4_parallel' or '-o_format hdf5' to proceed.",
                                    Mx * My * Mz * sizeof(double) / (1024 * 1024));
    }
  }

  m_output_vars = output_size_from_option("-o_size", "Sets the 'size' of an output file.",
                                          "medium");

  init_calving();
  init_diagnostics();
  init_snapshots();
  init_backups();
  init_timeseries();
  init_extras();
  init_viewers();

  // Make sure that we use the output.variable_order that works with NetCDF-4,
  // "quilt", and HDF5 parallel I/O. (For different reasons, but mainly because
  // it is faster.)
  std::string o_format = m_config->get_string("output.format");
  if ((o_format == "netcdf4_parallel" || o_format == "quilt" || o_format == "hdf5") &&
      m_config->get_string("output.variable_order") != "yxz") {
    throw RuntimeError(PISM_ERROR_LOCATION, "output formats netcdf4_parallel, quilt, and hdf5 require -o_order yxz.");
  }

  // a report on whether PISM-PIK modifications of IceModel are in use
  {
    std::vector<std::string> pik_methods;
    if (m_config->get_boolean("geometry.part_grid.enabled")) {
      pik_methods.push_back("part_grid");
    }
    if (m_config->get_boolean("geometry.remove_icebergs")) {
      pik_methods.push_back("kill_icebergs");
    }

    if (not pik_methods.empty()) {
      m_log->message(2,
                     "* PISM-PIK mass/geometry methods are in use: %s\n",
                     join(pik_methods, ", ").c_str());
    }
  }
}

//! \brief Initialize calving mechanisms.
void IceModel::init_calving() {

  std::set<std::string> methods = set_split(m_config->get_string("calving.methods"), ',');

  if (methods.find("ocean_kill") != methods.end()) {

    if (m_ocean_kill_calving == NULL) {
      m_ocean_kill_calving = new calving::OceanKill(m_grid);
    }

    m_ocean_kill_calving->init();
    methods.erase("ocean_kill");

    m_submodels["ocean kill calving"] = m_ocean_kill_calving;
  }

  if (methods.find("thickness_calving") != methods.end()) {

    if (m_thickness_threshold_calving == NULL) {
      m_thickness_threshold_calving = new calving::CalvingAtThickness(m_grid);
    }

    m_thickness_threshold_calving->init();
    methods.erase("thickness_calving");

    m_submodels["thickness threshold calving"] = m_thickness_threshold_calving;
  }


  if (methods.find("eigen_calving") != methods.end()) {

    if (m_eigen_calving == NULL) {
      m_eigen_calving = new calving::EigenCalving(m_grid, m_stress_balance);
    }

    m_eigen_calving->init();
    methods.erase("eigen_calving");

    m_submodels["eigen calving"] = m_eigen_calving;
  }

  if (methods.find("vonmises_calving") != methods.end()) {

    if (m_vonmises_calving == NULL) {
      m_vonmises_calving = new calving::vonMisesCalving(m_grid, m_stress_balance);
    }

    m_vonmises_calving->init();
    methods.erase("vonmises_calving");

    m_submodels["von Mises calving"] = m_vonmises_calving;
  }

  if (methods.find("frontal_melt") != methods.end()) {

    if (m_frontal_melt == NULL) {
      m_frontal_melt = new FrontalMelt(m_grid, m_ocean);
    }

    m_frontal_melt->init();
    methods.erase("frontal_melt");

    m_submodels["frontal melt"] = m_frontal_melt;
  }

  if (methods.find("float_kill") != methods.end()) {
    if (m_float_kill_calving == NULL) {
      m_float_kill_calving = new calving::FloatKill(m_grid);
    }

    m_float_kill_calving->init();
    methods.erase("float_kill");

    m_submodels["float kill calving"] = m_float_kill_calving;
  }

  std::set<std::string>::iterator j = methods.begin();
  std::string unused;
  while (j != methods.end()) {
    unused += (*j + ",");
    ++j;
  }

  if (not unused.empty()) {
    m_log->message(2,
               "PISM ERROR: calving method(s) [%s] are unknown and are ignored.\n",
               unused.c_str());
  }
}

void IceModel::allocate_bed_deformation() {
  std::string model = m_config->get_string("bed_deformation.model");

  if (m_beddef != NULL) {
    return;
  }

  m_log->message(2,
                 "# Allocating a bed deformation model...\n");

  if (model == "none") {
    m_beddef = new bed::PBNull(m_grid);
  }
  else if (model == "iso") {
    m_beddef = new bed::PBPointwiseIsostasy(m_grid);
  }
  else if (model == "lc") {
    m_beddef = new bed::PBLingleClark(m_grid);
  }

  m_submodels["bed deformation"] = m_beddef;
}

} // end of namespace pism<|MERGE_RESOLUTION|>--- conflicted
+++ resolved
@@ -59,11 +59,8 @@
 #include "base/util/projection.hh"
 #include "base/util/pism_utilities.hh"
 #include "base/age/AgeModel.hh"
-<<<<<<< HEAD
-=======
 #include "base/energy/EnthalpyModel.hh"
 #include "base/energy/TemperatureModel.hh"
->>>>>>> 83f4c8d9
 
 namespace pism {
 
@@ -221,31 +218,22 @@
     m_grid->variables().add(m_age_model->age());
   }
 
-<<<<<<< HEAD
-  // Initialize 3D (energy balance) parts of IceModel.
-=======
   // Initialize the energy balance sub-model.
->>>>>>> 83f4c8d9
   {
     IceModelVec2S &ice_surface_temperature = m_work2d[0];
     IceModelVec2S &climatic_mass_balance   = m_work2d[1];
 
     switch (input.type) {
     case INIT_RESTART:
-<<<<<<< HEAD
-      restart_3d(*input_file, input.record);
-      break;
-=======
       {
-        m_energy_model->restart(input_file, input.record);
+        m_energy_model->restart(*input_file, input.record);
         break;
       }
->>>>>>> 83f4c8d9
     case INIT_BOOTSTRAP:
       {
         m_surface->ice_surface_temperature(ice_surface_temperature);
         m_surface->ice_surface_mass_flux(climatic_mass_balance);
-        m_energy_model->bootstrap(input_file,
+        m_energy_model->bootstrap(*input_file,
                                   m_ice_thickness,
                                   ice_surface_temperature,
                                   climatic_mass_balance,
@@ -338,22 +326,6 @@
   }
 }
 
-<<<<<<< HEAD
-/*! @brief Initialize 3D fields managed by IceModel. */
-/*!
- * This method should go away once we isolate the "energy balance" sub-model.
- */
-void IceModel::restart_3d(const PIO &input_file, unsigned int last_record) {
-
-  // Initialize the enthalpy field by reading from a file or by using
-  // temperature and liquid water fraction, or by using temperature
-  // and assuming that the ice is cold.
-  init_enthalpy(input_file, false, last_record);
-}
-
-
-=======
->>>>>>> 83f4c8d9
 void IceModel::initialize_2d() {
   throw RuntimeError(PISM_ERROR_LOCATION, "cannot initialize IceModel without an input file");
 }
@@ -482,11 +454,6 @@
     }
 
     m_age_model = new AgeModel(m_grid, m_stress_balance);
-<<<<<<< HEAD
-  }
-}
-
-=======
     m_submodels["age model"] = m_age_model;
   }
 }
@@ -513,7 +480,6 @@
 }
 
 
->>>>>>> 83f4c8d9
 //! \brief Decide which bedrock thermal unit to use.
 void IceModel::allocate_bedrock_thermal_unit() {
 
@@ -598,18 +564,11 @@
   allocate_stressbalance();
 
   // this has to happen *after* allocate_stressbalance()
-<<<<<<< HEAD
-  allocate_age_model();
-
-  // this has to happen *after* allocate_stressbalance()
-  allocate_subglacial_hydrology();
-=======
   {
     allocate_age_model();
     allocate_energy_model();
     allocate_subglacial_hydrology();
   }
->>>>>>> 83f4c8d9
 
   // this has to happen *after* allocate_subglacial_hydrology()
   allocate_basal_yield_stress();
