--- conflicted
+++ resolved
@@ -520,15 +520,9 @@
 
       // count all ice, including cells which have so little they
       // are considered "ice-free"
-<<<<<<< HEAD
-      if (m_ice_thickness(i,j) > 0) {
-        const int ks = m_grid->kBelowHeight(m_ice_thickness(i,j));
-        const double *Enth = ice_enthalpy.get_column(i,j);
-=======
       if (thickness >= thickness_threshold) {
         const int ks = m_grid->kBelowHeight(thickness);
         const double *Enth = ice_enthalpy.get_column(i, j);
->>>>>>> 723f8bc4
         const double A = m_cell_area(i, j);
 
         for (int k=0; k<ks; ++k) {
@@ -570,30 +564,15 @@
 }
 
 //! Computes area of basal ice which is temperate, in m^2.
-<<<<<<< HEAD
-double IceModel::ice_area_temperate() const {
+double IceModel::ice_area_temperate(double thickness_threshold) const {
 
   EnthalpyConverter::Ptr EC = m_ctx->enthalpy_converter();
 
+  const IceModelVec3 &ice_enthalpy = m_energy_model->enthalpy();
+
   double area = 0.0;
-  IceModelVec2S &E_basal = m_work2d[0];
-
-  m_energy_model->enthalpy().getHorSlice(E_basal, 0.0);  // z=0 enthalpy slice
-
-  IceModelVec::AccessList list;
-  list.add(m_cell_type);
-  list.add(E_basal);
-=======
-double IceModel::ice_area_temperate(double thickness_threshold) const {
-
-  EnthalpyConverter::Ptr EC = m_ctx->enthalpy_converter();
-
-  const IceModelVec3 &ice_enthalpy = m_energy_model->enthalpy();
-
-  double area = 0.0;
-
-  IceModelVec::AccessList list;
->>>>>>> 723f8bc4
+
+  IceModelVec::AccessList list;
   list.add(m_ice_thickness);
   list.add(ice_enthalpy);
   list.add(m_cell_area);
@@ -602,17 +581,12 @@
     for (Points p(*m_grid); p; p.next()) {
       const int i = p.i(), j = p.j();
 
-<<<<<<< HEAD
-      if (m_cell_type.icy(i, j) and
-          EC->is_temperate_relaxed(E_basal(i,j), EC->pressure(m_ice_thickness(i,j)))) { // FIXME issue #15
-=======
       const double
         thickness = m_ice_thickness(i, j),
         basal_enthalpy = ice_enthalpy.get_column(i, j)[0];
 
       if (thickness >= thickness_threshold and
           EC->is_temperate_relaxed(basal_enthalpy, EC->pressure(thickness))) { // FIXME issue #15
->>>>>>> 723f8bc4
         area += m_cell_area(i,j);
       }
     }
@@ -626,21 +600,13 @@
 }
 
 //! Computes area of basal ice which is cold, in m^2.
-<<<<<<< HEAD
-double IceModel::ice_area_cold() const {
-=======
 double IceModel::ice_area_cold(double thickness_threshold) const {
->>>>>>> 723f8bc4
 
   EnthalpyConverter::Ptr EC = m_ctx->enthalpy_converter();
 
   const IceModelVec3 &ice_enthalpy = m_energy_model->enthalpy();
 
-<<<<<<< HEAD
-  m_energy_model->enthalpy().getHorSlice(Enthbase, 0.0);  // z=0 enthalpy slice
-=======
   double area = 0.0;
->>>>>>> 723f8bc4
 
   IceModelVec::AccessList list;
   list.add(ice_enthalpy);
