--- conflicted
+++ resolved
@@ -37,17 +37,6 @@
 
 namespace pism {
 
-<<<<<<< HEAD
-const IceModelVec2S & IceModel::cell_area() const {
-  return m_cell_area;
-}
-
-const IceModelVec2CellType & IceModel::cell_type_mask() const {
-  return m_cell_type;
-}
-
-=======
->>>>>>> c2f07aaa
 /*!
   Computes fraction of the base which is melted.
 
