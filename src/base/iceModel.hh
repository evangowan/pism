// Copyright (C) 2004-2016 Jed Brown, Ed Bueler and Constantine Khroulev
//
// This file is part of PISM.
//
// PISM is free software; you can redistribute it and/or modify it under the
// terms of the GNU General Public License as published by the Free Software
// Foundation; either version 3 of the License, or (at your option) any later
// version.
//
// PISM is distributed in the hope that it will be useful, but WITHOUT ANY
// WARRANTY; without even the implied warranty of MERCHANTABILITY or FITNESS
// FOR A PARTICULAR PURPOSE.  See the GNU General Public License for more
// details.
//
// You should have received a copy of the GNU General Public License
// along with PISM; if not, write to the Free Software
// Foundation, Inc., 51 Franklin St, Fifth Floor, Boston, MA  02110-1301  USA

#ifndef __iceModel_hh
#define __iceModel_hh

//! \file iceModel.hh Definition of class IceModel.
/*! \file iceModel.hh
  IceModel is a big class which is an ice flow model.  It contains all parts that
  are not well-defined, separated components.  Such components are better places
  to put sub-models that have a clear, general interface to the rest of an ice
  sheet model.

  IceModel has pointers to well-defined components, when they exist.

  IceModel generally interprets user options, and initializes components based on
  such options.  It manages the initialization sequences (%e.g. a restart from a
  file containing a complete model state, versus bootstrapping).
*/

#include <map>
#include <set>
#include <string>
#include <vector>

// IceModel owns a bunch of fields, so we have to include this.
#include "base/util/iceModelVec.hh"
#include "base/util/PISMConfigInterface.hh"
#include "base/util/Context.hh"
#include "base/util/Logger.hh"
#include "base/util/PISMTime.hh"
#include "base/util/IceModelVec2CellType.hh"
#include "base/util/PISMDiagnostic.hh"
#include "base/util/MaxTimestep.hh"

namespace pism {

namespace ocean {
class OceanModel;
}

namespace surface {
class SurfaceModel;
}

namespace stressbalance {
class StressBalance;
}

namespace hydrology {
class Hydrology;
}

namespace calving {
class EigenCalving;
class vonMisesCalving;
class OceanKill;
class FloatKill;
class CalvingAtThickness;
class IcebergRemover;
}

class FrontalMelt;

namespace energy {
class BedThermalUnit;
class EnergyModelInputs;
class EnergyModelStats;
class EnergyModel;
}

namespace bed {
class BedDef;
}

// forward declarations
class IceGrid;
class YieldStress;
class AgeModel;
class IceModelVec2CellType;
class Component;

struct FractureFields {
  FractureFields(IceGrid::ConstPtr grid);

  IceModelVec2S density;
  IceModelVec2S growth_rate;
  IceModelVec2S healing_rate;
  IceModelVec2S flow_enhancement;
  IceModelVec2S age;
  IceModelVec2S toughness;

<<<<<<< HEAD
=======
  //! major and minor principal components of horizontal strain-rate tensor (temporary storage)
  IceModelVec2 strain_rates;

  //! components of horizontal stress tensor along axes and shear stress (temporary storage)
  IceModelVec2 deviatoric_stresses;
};

>>>>>>> 723f8bc4

//! The base class for PISM.  Contains all essential variables, parameters, and flags for modelling an ice sheet.
class IceModel {
public:
  // see iceModel.cc for implementation of constructor and destructor:
  IceModel(IceGrid::Ptr g, Context::Ptr context);
  virtual ~IceModel(); // must be virtual merely because some members are virtual

  // see iMinit.cc
  virtual void time_setup();

  IceGrid::Ptr grid() const;

  Context::Ptr ctx() const;

  virtual void allocate_submodels();
  virtual void allocate_stressbalance();
  virtual void allocate_age_model();
  virtual void allocate_bed_deformation();
  virtual void allocate_bedrock_thermal_unit();
  virtual void allocate_energy_model();
  virtual void allocate_subglacial_hydrology();
  virtual void allocate_basal_yield_stress();
  virtual void allocate_couplers();
  virtual void allocate_iceberg_remover();

  virtual void model_state_setup();
  virtual void misc_setup();
  virtual void init_diagnostics();
  virtual void init_calving();

  virtual void list_diagnostics();

  // see iceModel.cc
  void init();


  /** Run PISM in the "standalone" mode. */
  virtual void run();
  /** Advance the current PISM run to a specific time */
  virtual void run_to(double time);
  virtual void step(bool do_mass_continuity, bool do_skip);
  void reset_counters();

  // see iMbootstrap.cc
  virtual void bootstrap_2d(const PIO &input_file);

  // see iMoptions.cc
  virtual void setFromOptions();
  virtual std::set<std::string> output_size_from_option(const std::string &option,
                                                        const std::string &description,
                                                        const std::string &default_value);
  virtual std::set<std::string> set_output_size(const std::string &keyword);
  virtual std::string get_output_size(const std::string &option);

  // see iMutil.cc
  virtual void additionalAtStartTimestep();
  virtual void additionalAtEndTimestep();
  virtual void compute_cell_areas(); // is an initialization step; should go there

  // see iMIO.cc
  virtual void restart_2d(const PIO &input_file, unsigned int record);

  virtual void initialize_2d() __attribute__((noreturn));

  void initialize_cumulative_fluxes(const PIO &input_file);
  void reset_cumulative_fluxes();

  virtual void writeFiles(const std::string &default_filename);
  virtual void write_model_state(const PIO &nc);

  enum MetadataFlag {WRITE_MAPPING                         = 1,
                     WRITE_MAPPING_AND_RUN_STATS           = 1 | 2,
                     WRITE_MAPPING_AND_GLOBAL_ATTRIBUTES   = 1 | 4,
                     WRITE_RUN_STATS                       = 2,
                     WRITE_RUN_STATS_AND_GLOBAL_ATTRIBUTES = 2 | 4,
                     WRITE_GLOBAL_ATTRIBUTES               = 4,
                     WRITE_ALL                             = 1 | 2 | 4};

  virtual void write_metadata(const PIO &nc, MetadataFlag flag);
  virtual void write_diagnostics(const PIO &nc, const std::set<std::string> &vars,
                                 IO_Type nctype);
protected:

  //! Computational grid
  const IceGrid::Ptr m_grid;
  //! Configuration flags and parameters
  const Config::Ptr m_config;
  //! Execution context
  const Context::Ptr m_ctx;
  //! Unit system
  const units::System::Ptr m_sys;
  //! Logger
  const Logger::Ptr m_log;
  //! Time manager
  const Time::Ptr m_time;

  //! stores global attributes saved in a PISM output file
  VariableMetadata m_output_global_attributes;

  //! run statistics
  VariableMetadata m_run_stats;

  //! the list of sub-models, for writing model states and obtaining diagnostics
  std::map<std::string,const Component*> m_submodels;

  hydrology::Hydrology   *m_subglacial_hydrology;
  YieldStress *m_basal_yield_stress_model;

  energy::BedThermalUnit *m_btu;
  energy::EnergyModel *m_energy_model;

  AgeModel *m_age_model;

  calving::IcebergRemover     *m_iceberg_remover;
  calving::OceanKill          *m_ocean_kill_calving;
  calving::FloatKill          *m_float_kill_calving;
  calving::CalvingAtThickness *m_thickness_threshold_calving;
  calving::EigenCalving       *m_eigen_calving;
  calving::vonMisesCalving    *m_vonmises_calving;
  FrontalMelt                 *m_frontal_melt;

  surface::SurfaceModel *m_surface;
  ocean::OceanModel     *m_ocean;
  bed::BedDef           *m_beddef;

  //! Longitude; ghosted to compute cell areas
  IceModelVec2S m_longitude;
  //! Latitude; ghosted to compute cell areas
  IceModelVec2S m_latitude;
  //! cell areas (computed using the WGS84 datum)
  IceModelVec2S m_cell_area;

  //! ice surface elevation; ghosted
  IceModelVec2S m_ice_surface_elevation;
  //! ghosted
  IceModelVec2S m_ice_thickness;
  //! cell type mask
  IceModelVec2CellType m_cell_type;
  //! accumulated mass advected to a partially filled grid cell
  IceModelVec2S m_Href;
  //! mask to determine grounding line position
  IceModelVec2S m_gl_mask;

  //! ghosted
  IceModelVec2S m_basal_yield_stress;
  //! rate of production of basal meltwater (ice-equivalent); no ghosts
  IceModelVec2S m_basal_melt_rate;
<<<<<<< HEAD
=======
  //! Longitude; ghosted to compute cell areas
  IceModelVec2S m_longitude;
  //! Latitude; ghosted to compute cell areas
  IceModelVec2S m_latitude;
  //! accumulated mass advected to a partially filled grid cell
  IceModelVec2S m_Href;
  //! cell areas (computed using the WGS84 datum)
  IceModelVec2S m_cell_area;
>>>>>>> 723f8bc4
  //! flux divergence
  IceModelVec2S m_flux_divergence;

  FractureFields *m_fracture;
  //! major and minor principal components of horizontal strain-rate tensor
  IceModelVec2 m_strain_rates;  // temporary
  //! components of horizontal stress tensor along axes and shear stress
  IceModelVec2 m_deviatoric_stresses; // temporary

protected:

<<<<<<< HEAD
=======
  //! \brief mask for flow type with values ice_free_bedrock, grounded_ice, floating_ice,
  //! ice_free_ocean
  IceModelVec2CellType m_cell_type;

>>>>>>> 723f8bc4
  //! mask to determine Dirichlet boundary locations
  IceModelVec2Int m_ssa_dirichlet_bc_mask;
  //! Dirichlet boundary velocities
  IceModelVec2V m_ssa_dirichlet_bc_values;
<<<<<<< HEAD
=======
  
  //! mask to determine grounding line position
  IceModelVec2S m_gl_mask;
>>>>>>> 723f8bc4

  // parameters
  //! mass continuity time step, s
  double m_dt;
  //! time of last update for enthalpy/temperature
  double t_TempAge;
  //! enthalpy/temperature and age time-steps
  double dt_TempAge;

  struct FluxCounters {
    FluxCounters();

    double H_to_Href;
    double Href_to_H;
    double discharge;
    double grounded_basal;
    double nonneg_rule;
    double sub_shelf;
    double sum_divQ_SIA;
    double sum_divQ_SSA;
    double surface;
  };

  struct FluxFields {
    FluxFields(IceGrid::ConstPtr grid);
    void reset();
    void regrid(const PIO &input_file);

    //! climatic_mass_balance
    IceModelVec2S climatic_mass_balance;
    //! grounded basal (melt/freeze-on) cumulative flux
    IceModelVec2S basal_grounded;
    //! floating (sub-shelf) basal (melt/freeze-on) cumulative flux
    IceModelVec2S basal_floating;
    //! cumulative nonnegative-rule flux
    IceModelVec2S nonneg;
    //! cumulative discharge (calving) flux
    IceModelVec2S discharge;
  };

protected:
  FluxCounters m_cumulative_fluxes;
  FluxFields m_cumulative_flux_fields;
  unsigned int m_skip_countdown;

  std::string m_adaptive_timestep_reason;

  std::string m_stdout_flags;

  // see iceModel.cc
  virtual void createVecs();

  virtual MaxTimestep max_timestep_diffusivity();
  virtual void max_timestep(double &dt_result, unsigned int &skip_counter);
  virtual unsigned int skip_counter(double input_dt, double input_dt_diffusivity);

  // see iMenergy.cc
  virtual void energyStep();

  virtual void combine_basal_melt_rate();

  // see iMgeometry.cc
  virtual void enforce_consistency_of_geometry();
  virtual void cell_interface_fluxes(int i, int j,
                                     StarStencil<int> cell_type,
                                     StarStencil<int> bc_mask,
                                     StarStencil<Vector2> bc_values,
                                     StarStencil<Vector2> input_velocity,
                                     StarStencil<double> input_flux,
                                     StarStencil<double> &output_velocity,
                                     StarStencil<double> &output_flux);
  virtual void adjust_flow(StarStencil<int> mask,
                           StarStencil<double> &SSA_velocity,
                           StarStencil<double> &SIA_flux);
  virtual void massContExplicitStep(double dt,
                                    const IceModelVec2Stag &diffusive_flux,
                                    const IceModelVec2V &advective_velocity);
  void apply_surface_and_basal_mass_balance(double dt,
                                            const IceModelVec2S &cell_area,
                                            const IceModelVec2S &climatic_mass_balance,
                                            const IceModelVec2S &basal_melt_rate,
                                            const IceModelVec2CellType &cell_type,
                                            const IceModelVec2Int *bc_mask,
                                            IceModelVec2S &H,
                                            FluxCounters &fluxes_scalar,
                                            FluxFields &fluxes_2d);

  virtual void update_grounded_cell_fraction();
  virtual void do_calving();
  virtual void Href_cleanup();
  virtual void update_cumulative_discharge(const IceModelVec2S &thickness,
                                           const IceModelVec2S &thickness_old,
                                           const IceModelVec2S &Href,
                                           const IceModelVec2S &Href_old);


  // see iMIO.cc
  virtual void dumpToFile(const std::string &filename);
  virtual void regrid(int dimensions);
  virtual void regrid_variables(const PIO &regrid_file,
                                const std::set<std::string> &regrid_vars,
                                unsigned int ndims);

  // see iMfractures.cc
  virtual void calculateFractureDensity();

  // see iMpartgrid.cc
  virtual void residual_redistribution(IceModelVec2S &residual);
  virtual void residual_redistribution_iteration(IceModelVec2S &residual, bool &done);

  // see iMreport.cc
  virtual double compute_temperate_base_fraction(double ice_area);
  virtual double compute_original_ice_fraction(double ice_volume);
  virtual void summary(bool tempAndAge);
  virtual void summaryPrintLine(bool printPrototype, bool tempAndAge,
                                double delta_t,
                                double volume, double area,
                                double meltfrac, double max_diffusivity);

public:

  // see iMreport.cc;  methods for computing diagnostic quantities:
  // scalar:
<<<<<<< HEAD
  double ice_volume() const;
  double ice_volume_not_displacing_seawater() const;
  double sealevel_volume() const;
  double ice_volume_temperate() const;
  double ice_volume_cold() const;
  double ice_area() const;
  double ice_area_grounded() const;
  double ice_area_floating() const;
  double ice_area_temperate() const;
  double ice_area_cold() const;
=======
  double ice_volume(double thickness_threshold) const;
  double ice_volume_not_displacing_seawater(double thickness_threshold) const;
  double sealevel_volume(double thickness_threshold) const;
  double ice_volume_temperate(double thickness_threshold) const;
  double ice_volume_cold(double thickness_threshold) const;
  double ice_area(double thickness_threshold) const;
  double ice_area_grounded(double thickness_threshold) const;
  double ice_area_floating(double thickness_threshold) const;
  double ice_area_temperate(double thickness_threshold) const;
  double ice_area_cold(double thickness_threshold) const;
>>>>>>> 723f8bc4

protected:
  // see iMutil.cc
  virtual int endOfTimeStepHook();
  virtual void stampHistoryCommand();
  virtual void stampHistoryEnd();
  virtual void stampHistory(const std::string &);
  virtual void update_run_stats();

protected:
  // working space (a convenience)
  static const int m_n_work2d = 4;
  mutable IceModelVec2S m_work2d[m_n_work2d];

  stressbalance::StressBalance *m_stress_balance;

public:
  const stressbalance::StressBalance* stress_balance() const;
  const ocean::OceanModel* ocean_model() const;
  const bed::BedDef* bed_model() const;
  const energy::BedThermalUnit* bedrock_thermal_model() const;
  const energy::EnergyModel* energy_balance_model() const;

  const IceModelVec2S& ice_thickness() const;
  const IceModelVec2S& ice_surface_elevation() const;
  const IceModelVec2CellType& cell_type() const;
  const IceModelVec2S &cell_area() const;

  FluxCounters cumulative_fluxes() const;
  const IceModelVec2S& flux_divergence() const;
  const FluxFields& cumulative_fluxes_2d() const;
  double dt() const;

protected:

  std::map<std::string,Diagnostic::Ptr> m_diagnostics;
  std::map<std::string,TSDiagnostic::Ptr> m_ts_diagnostics;

  // Set of variables to put in the output file:
  std::set<std::string> m_output_vars;

  // This is related to the snapshot saving feature
  std::string m_snapshots_filename;
  bool m_save_snapshots, m_snapshots_file_is_ready, m_split_snapshots;
  std::vector<double> m_snapshot_times;
  std::set<std::string> m_snapshot_vars;
  unsigned int m_current_snapshot;
  void init_snapshots();
  void write_snapshot();
  MaxTimestep save_max_timestep(double my_t);

  // scalar time-series
  bool m_save_ts;                 //! true if the user requested time-series output
  //! file to write time-series to
  std::string m_ts_filename;
  //! The history attribute in the -ts_file. Read from -ts_file if -ts_append is set, otherwise
  //! empty.
  std::string m_old_ts_file_history;
  std::vector<double> m_ts_times; //! times requested
  unsigned int m_current_ts;      //! index of the current time
  std::set<std::string> m_ts_vars;                //! variables requested
  void init_timeseries();
  void flush_timeseries();
  void write_timeseries();
  MaxTimestep ts_max_timestep(double my_t);

  // spatially-varying time-series
  bool m_save_extra, m_extra_file_is_ready, m_split_extra;
  std::string m_extra_filename;
  //! The history attribute in the -extra_file. Read from -extra_file if -extra_append is set,
  //! otherwise empty.
  std::string m_old_extra_file_history;
  std::vector<double> m_extra_times;
  unsigned int m_next_extra;
  double m_last_extra;
  std::set<std::string> m_extra_vars;
  TimeBoundsMetadata m_extra_bounds;
  TimeseriesMetadata m_timestamp;
  void init_extras();
  void write_extras();
  MaxTimestep extras_max_timestep(double my_t);

  // automatic backups
  double m_backup_interval;
  std::string m_backup_filename;
  double m_last_backup_time;
  std::set<std::string> m_backup_vars;
  void init_backups();
  void write_backup();

  // last time at which PISM hit a multiple of X years, see the
  // timestep_hit_multiples configuration parameter
  double m_timestep_hit_multiples_last_time;

  // diagnostic viewers; see iMviewers.cc
  virtual void init_viewers();
  virtual void update_viewers();
  virtual void view_field(const IceModelVec *field);
  std::set<std::string> m_map_viewers;
  std::map<std::string,petsc::Viewer::Ptr> m_viewers;

private:
  double m_start_time;    // this is used in the wall-clock-time backup code
};

void check_minimum_ice_thickness(const IceModelVec2S &ice_thickness);
void check_maximum_ice_thickness(const IceModelVec2S &ice_thickness);

void bedrock_surface_temperature(double sea_level,
                                 const IceModelVec2CellType &cell_type,
                                 const IceModelVec2S &bed_topography,
                                 const IceModelVec2S &ice_thickness,
                                 const IceModelVec2S &basal_enthalpy,
                                 const IceModelVec2S &ice_surface_temperature,
                                 IceModelVec2S &result);

} // end of namespace pism

#endif /* __iceModel_hh */
<|MERGE_RESOLUTION|>--- conflicted
+++ resolved
@@ -105,8 +105,6 @@
   IceModelVec2S age;
   IceModelVec2S toughness;
 
-<<<<<<< HEAD
-=======
   //! major and minor principal components of horizontal strain-rate tensor (temporary storage)
   IceModelVec2 strain_rates;
 
@@ -114,7 +112,6 @@
   IceModelVec2 deviatoric_stresses;
 };
 
->>>>>>> 723f8bc4
 
 //! The base class for PISM.  Contains all essential variables, parameters, and flags for modelling an ice sheet.
 class IceModel {
@@ -263,17 +260,6 @@
   IceModelVec2S m_basal_yield_stress;
   //! rate of production of basal meltwater (ice-equivalent); no ghosts
   IceModelVec2S m_basal_melt_rate;
-<<<<<<< HEAD
-=======
-  //! Longitude; ghosted to compute cell areas
-  IceModelVec2S m_longitude;
-  //! Latitude; ghosted to compute cell areas
-  IceModelVec2S m_latitude;
-  //! accumulated mass advected to a partially filled grid cell
-  IceModelVec2S m_Href;
-  //! cell areas (computed using the WGS84 datum)
-  IceModelVec2S m_cell_area;
->>>>>>> 723f8bc4
   //! flux divergence
   IceModelVec2S m_flux_divergence;
 
@@ -285,23 +271,10 @@
 
 protected:
 
-<<<<<<< HEAD
-=======
-  //! \brief mask for flow type with values ice_free_bedrock, grounded_ice, floating_ice,
-  //! ice_free_ocean
-  IceModelVec2CellType m_cell_type;
-
->>>>>>> 723f8bc4
   //! mask to determine Dirichlet boundary locations
   IceModelVec2Int m_ssa_dirichlet_bc_mask;
   //! Dirichlet boundary velocities
   IceModelVec2V m_ssa_dirichlet_bc_values;
-<<<<<<< HEAD
-=======
-  
-  //! mask to determine grounding line position
-  IceModelVec2S m_gl_mask;
->>>>>>> 723f8bc4
 
   // parameters
   //! mass continuity time step, s
@@ -425,18 +398,6 @@
 
   // see iMreport.cc;  methods for computing diagnostic quantities:
   // scalar:
-<<<<<<< HEAD
-  double ice_volume() const;
-  double ice_volume_not_displacing_seawater() const;
-  double sealevel_volume() const;
-  double ice_volume_temperate() const;
-  double ice_volume_cold() const;
-  double ice_area() const;
-  double ice_area_grounded() const;
-  double ice_area_floating() const;
-  double ice_area_temperate() const;
-  double ice_area_cold() const;
-=======
   double ice_volume(double thickness_threshold) const;
   double ice_volume_not_displacing_seawater(double thickness_threshold) const;
   double sealevel_volume(double thickness_threshold) const;
@@ -447,7 +408,6 @@
   double ice_area_floating(double thickness_threshold) const;
   double ice_area_temperate(double thickness_threshold) const;
   double ice_area_cold(double thickness_threshold) const;
->>>>>>> 723f8bc4
 
 protected:
   // see iMutil.cc
@@ -566,4 +526,4 @@
 
 } // end of namespace pism
 
-#endif /* __iceModel_hh */
+#endif /* __iceModel_hh */