// Copyright (C) 2004-2016 Jed Brown, Ed Bueler and Constantine Khroulev
//
// This file is part of PISM.
//
// PISM is free software; you can redistribute it and/or modify it under the
// terms of the GNU General Public License as published by the Free Software
// Foundation; either version 3 of the License, or (at your option) any later
// version.
//
// PISM is distributed in the hope that it will be useful, but WITHOUT ANY
// WARRANTY; without even the implied warranty of MERCHANTABILITY or FITNESS
// FOR A PARTICULAR PURPOSE.  See the GNU General Public License for more
// details.
//
// You should have received a copy of the GNU General Public License
// along with PISM; if not, write to the Free Software
// Foundation, Inc., 51 Franklin St, Fifth Floor, Boston, MA  02110-1301  USA

#ifndef __iceModel_hh
#define __iceModel_hh

//! \file iceModel.hh Definition of class IceModel.
/*! \file iceModel.hh
  IceModel is a big class which is an ice flow model.  It contains all parts that
  are not well-defined, separated components.  Such components are better places
  to put sub-models that have a clear, general interface to the rest of an ice
  sheet model.

  IceModel has pointers to well-defined components, when they exist.

  IceModel generally interprets user options, and initializes components based on
  such options.  It manages the initialization sequences (%e.g. a restart from a
  file containing a complete model state, versus bootstrapping).
*/

#include <map>
#include <set>
#include <string>
#include <vector>

// IceModel owns a bunch of fields, so we have to include this.
#include "base/util/iceModelVec.hh"
#include "base/util/PISMConfigInterface.hh"
#include "base/util/Context.hh"
#include "base/util/Logger.hh"
#include "base/util/PISMTime.hh"
#include "base/util/IceModelVec2CellType.hh"
#include "base/util/PISMDiagnostic.hh"
#include "base/util/MaxTimestep.hh"

namespace pism {

namespace ocean {
class OceanModel;
}

namespace surface {
class SurfaceModel;
}

namespace stressbalance {
class StressBalance;
}

namespace hydrology {
class Hydrology;
}

namespace calving {
class EigenCalving;
class vonMisesCalving;
class OceanKill;
class FloatKill;
class CalvingAtThickness;
class IcebergRemover;
}

class FrontalMelt;

namespace energy {
class BedThermalUnit;
class EnergyModelInputs;
class EnergyModelStats;
class EnergyModel;
}

namespace bed {
class BedDef;
}

// forward declarations
class IceGrid;
class YieldStress;
class AgeModel;
class IceModelVec2CellType;
class Component;

struct FractureFields {
  FractureFields(IceGrid::ConstPtr grid);

  IceModelVec2S density;
  IceModelVec2S growth_rate;
  IceModelVec2S healing_rate;
  IceModelVec2S flow_enhancement;
  IceModelVec2S age;
  IceModelVec2S toughness;
};


//! The base class for PISM.  Contains all essential variables, parameters, and flags for modelling an ice sheet.
class IceModel {
public:
  // see iceModel.cc for implementation of constructor and destructor:
  IceModel(IceGrid::Ptr g, Context::Ptr context);
  virtual ~IceModel(); // must be virtual merely because some members are virtual

  // see iMinit.cc
  virtual void time_setup();

  IceGrid::Ptr grid() const;

  Context::Ptr ctx() const;

  virtual void allocate_submodels();
  virtual void allocate_stressbalance();
  virtual void allocate_age_model();
  virtual void allocate_bed_deformation();
  virtual void allocate_bedrock_thermal_unit();
  virtual void allocate_energy_model();
  virtual void allocate_subglacial_hydrology();
  virtual void allocate_basal_yield_stress();
  virtual void allocate_couplers();
  virtual void allocate_iceberg_remover();

  virtual void model_state_setup();
  virtual void misc_setup();
  virtual void init_diagnostics();
  virtual void init_calving();

  virtual void list_diagnostics();

  // see iceModel.cc
  void init();


  /** Run PISM in the "standalone" mode. */
  virtual void run();
  /** Advance the current PISM run to a specific time */
  virtual void run_to(double time);
  virtual void step(bool do_mass_continuity, bool do_skip);
  void reset_counters();

  // see iMbootstrap.cc
  virtual void bootstrap_2d(const PIO &input_file);

  // see iMoptions.cc
  virtual void setFromOptions();
  virtual std::set<std::string> output_size_from_option(const std::string &option,
                                                        const std::string &description,
                                                        const std::string &default_value);
  virtual std::set<std::string> set_output_size(const std::string &keyword);
  virtual std::string get_output_size(const std::string &option);

  // see iMutil.cc
  virtual void additionalAtStartTimestep();
  virtual void additionalAtEndTimestep();
  virtual void compute_cell_areas(); // is an initialization step; should go there

  // see iMIO.cc
  virtual void restart_2d(const PIO &input_file, unsigned int record);

  virtual void initialize_2d() __attribute__((noreturn));

  void initialize_cumulative_fluxes(const PIO &input_file);
  void reset_cumulative_fluxes();

  virtual void writeFiles(const std::string &default_filename);
  virtual void write_model_state(const PIO &nc);

  enum MetadataFlag {WRITE_MAPPING                         = 1,
                     WRITE_MAPPING_AND_RUN_STATS           = 1 | 2,
                     WRITE_MAPPING_AND_GLOBAL_ATTRIBUTES   = 1 | 4,
                     WRITE_RUN_STATS                       = 2,
                     WRITE_RUN_STATS_AND_GLOBAL_ATTRIBUTES = 2 | 4,
                     WRITE_GLOBAL_ATTRIBUTES               = 4,
                     WRITE_ALL                             = 1 | 2 | 4};

  virtual void write_metadata(const PIO &nc, MetadataFlag flag);
  virtual void write_diagnostics(const PIO &nc, const std::set<std::string> &vars,
                                 IO_Type nctype);
protected:

  //! Computational grid
  const IceGrid::Ptr m_grid;
  //! Configuration flags and parameters
  const Config::Ptr m_config;
  //! Execution context
  const Context::Ptr m_ctx;
  //! Unit system
  const units::System::Ptr m_sys;
  //! Logger
  const Logger::Ptr m_log;
  //! Time manager
  const Time::Ptr m_time;

  //! stores global attributes saved in a PISM output file
  VariableMetadata m_output_global_attributes;

  //! run statistics
  VariableMetadata m_run_stats;

  //! the list of sub-models, for writing model states and obtaining diagnostics
  std::map<std::string,const Component*> m_submodels;

  hydrology::Hydrology   *m_subglacial_hydrology;
  YieldStress *m_basal_yield_stress_model;

  energy::BedThermalUnit *m_btu;
  energy::EnergyModel *m_energy_model;

  AgeModel *m_age_model;

  calving::IcebergRemover     *m_iceberg_remover;
  calving::OceanKill          *m_ocean_kill_calving;
  calving::FloatKill          *m_float_kill_calving;
  calving::CalvingAtThickness *m_thickness_threshold_calving;
  calving::EigenCalving       *m_eigen_calving;
  calving::vonMisesCalving    *m_vonmises_calving;
  FrontalMelt                 *m_frontal_melt;

  surface::SurfaceModel *m_surface;
  ocean::OceanModel     *m_ocean;
  bed::BedDef           *m_beddef;

  //! Longitude; ghosted to compute cell areas
  IceModelVec2S m_longitude;
  //! Latitude; ghosted to compute cell areas
  IceModelVec2S m_latitude;
  //! cell areas (computed using the WGS84 datum)
  IceModelVec2S m_cell_area;

  //! ice surface elevation; ghosted
  IceModelVec2S m_ice_surface_elevation;
  //! ghosted
  IceModelVec2S m_ice_thickness;
  //! cell type mask
  IceModelVec2CellType m_cell_type;
  //! accumulated mass advected to a partially filled grid cell
  IceModelVec2S m_Href;
  //! mask to determine grounding line position
  IceModelVec2S m_gl_mask;

  //! ghosted
  IceModelVec2S m_basal_yield_stress;
  //! rate of production of basal meltwater (ice-equivalent); no ghosts
  IceModelVec2S m_basal_melt_rate;
  //! flux divergence
  IceModelVec2S m_flux_divergence;

  FractureFields *m_fracture;
  //! major and minor principal components of horizontal strain-rate tensor
  IceModelVec2 m_strain_rates;  // temporary
  //! components of horizontal stress tensor along axes and shear stress
  IceModelVec2 m_deviatoric_stresses; // temporary

protected:

  //! mask to determine Dirichlet boundary locations
  IceModelVec2Int m_ssa_dirichlet_bc_mask;
  //! Dirichlet boundary velocities
  IceModelVec2V m_ssa_dirichlet_bc_values;

  // parameters
  //! mass continuity time step, s
  double m_dt;
  //! time of last update for enthalpy/temperature
  double t_TempAge;
  //! enthalpy/temperature and age time-steps
  double dt_TempAge;

  struct FluxCounters {
    FluxCounters();

    double H_to_Href;
    double Href_to_H;
    double discharge;
    double grounded_basal;
    double nonneg_rule;
    double sub_shelf;
    double sum_divQ_SIA;
    double sum_divQ_SSA;
    double surface;
  };

  struct FluxFields {
    FluxFields(IceGrid::ConstPtr grid);
    void reset();
    void regrid(const PIO &input_file);

    //! climatic_mass_balance
    IceModelVec2S climatic_mass_balance;
    //! grounded basal (melt/freeze-on) cumulative flux
    IceModelVec2S basal_grounded;
    //! floating (sub-shelf) basal (melt/freeze-on) cumulative flux
    IceModelVec2S basal_floating;
    //! cumulative nonnegative-rule flux
    IceModelVec2S nonneg;
    //! cumulative discharge (calving) flux
    IceModelVec2S discharge;
  };

protected:
  FluxCounters m_cumulative_fluxes;
  FluxFields m_cumulative_flux_fields;
  unsigned int m_skip_countdown;

  std::string m_adaptive_timestep_reason;

  std::string m_stdout_flags;

  // see iceModel.cc
  virtual void createVecs();

  virtual MaxTimestep max_timestep_diffusivity();
  virtual void max_timestep(double &dt_result, unsigned int &skip_counter);
  virtual unsigned int skip_counter(double input_dt, double input_dt_diffusivity);

  // see iMenergy.cc
  virtual void energyStep();

  virtual void combine_basal_melt_rate();

  // see iMgeometry.cc
  virtual void enforce_consistency_of_geometry();
  virtual void cell_interface_fluxes(bool dirichlet_bc,
                                     int i, int j,
                                     StarStencil<Vector2> input_velocity,
                                     StarStencil<double> input_flux,
                                     StarStencil<double> &output_velocity,
                                     StarStencil<double> &output_flux);
  virtual void adjust_flow(StarStencil<int> mask,
                           StarStencil<double> &SSA_velocity,
                           StarStencil<double> &SIA_flux);
  virtual void massContExplicitStep();
  virtual void update_grounded_cell_fraction();
  virtual void do_calving();
  virtual void Href_cleanup();
  virtual void update_cumulative_discharge(const IceModelVec2S &thickness,
                                           const IceModelVec2S &thickness_old,
                                           const IceModelVec2S &Href,
                                           const IceModelVec2S &Href_old);


  // see iMIO.cc
  virtual void dumpToFile(const std::string &filename);
  virtual void regrid(int dimensions);
  virtual void regrid_variables(const PIO &regrid_file,
                                const std::set<std::string> &regrid_vars,
                                unsigned int ndims);

  // see iMfractures.cc
  virtual void calculateFractureDensity();

  // see iMpartgrid.cc
  virtual void residual_redistribution(IceModelVec2S &residual);
  virtual void residual_redistribution_iteration(IceModelVec2S &residual, bool &done);

  // see iMreport.cc
  virtual double compute_temperate_base_fraction(double ice_area);
  virtual double compute_original_ice_fraction(double ice_volume);
  virtual void summary(bool tempAndAge);
  virtual void summaryPrintLine(bool printPrototype, bool tempAndAge,
                                double delta_t,
                                double volume, double area,
                                double meltfrac, double max_diffusivity);

public:
<<<<<<< HEAD
  const IceModelVec2S &cell_area() const;
  const IceModelVec2CellType &cell_type_mask() const;
=======
>>>>>>> c2f07aaa

  // see iMreport.cc;  methods for computing diagnostic quantities:
  // scalar:
  double ice_volume() const;
  double ice_volume_not_displacing_seawater() const;
  double sealevel_volume() const;
  double ice_volume_temperate() const;
  double ice_volume_cold() const;
  double ice_area() const;
  double ice_area_grounded() const;
  double ice_area_floating() const;
  double ice_area_temperate() const;
  double ice_area_cold() const;

protected:
  // see iMutil.cc
  virtual int endOfTimeStepHook();
  virtual void stampHistoryCommand();
  virtual void stampHistoryEnd();
  virtual void stampHistory(const std::string &);
  virtual void update_run_stats();

protected:
  // working space (a convenience)
  static const int m_n_work2d = 4;
  mutable IceModelVec2S m_work2d[m_n_work2d];

  stressbalance::StressBalance *m_stress_balance;

public:
  const stressbalance::StressBalance* stress_balance() const;
  const ocean::OceanModel* ocean_model() const;
  const bed::BedDef* bed_model() const;
  const energy::BedThermalUnit* bedrock_thermal_model() const;
  const energy::EnergyModel* energy_balance_model() const;

  const IceModelVec2S& ice_thickness() const;
  const IceModelVec2S& ice_surface_elevation() const;
  const IceModelVec2CellType& cell_type() const;
  const IceModelVec2S &cell_area();

  FluxCounters cumulative_fluxes() const;
  const IceModelVec2S& flux_divergence() const;
  const FluxFields& cumulative_fluxes_2d() const;
  double dt() const;

protected:

  std::map<std::string,Diagnostic::Ptr> m_diagnostics;
  std::map<std::string,TSDiagnostic::Ptr> m_ts_diagnostics;

  // Set of variables to put in the output file:
  std::set<std::string> m_output_vars;

  // This is related to the snapshot saving feature
  std::string m_snapshots_filename;
  bool m_save_snapshots, m_snapshots_file_is_ready, m_split_snapshots;
  std::vector<double> m_snapshot_times;
  std::set<std::string> m_snapshot_vars;
  unsigned int m_current_snapshot;
  void init_snapshots();
  void write_snapshot();
  MaxTimestep save_max_timestep(double my_t);

  // scalar time-series
  bool m_save_ts;                 //! true if the user requested time-series output
  //! file to write time-series to
  std::string m_ts_filename;
  //! The history attribute in the -ts_file. Read from -ts_file if -ts_append is set, otherwise
  //! empty.
  std::string m_old_ts_file_history;
  std::vector<double> m_ts_times; //! times requested
  unsigned int m_current_ts;      //! index of the current time
  std::set<std::string> m_ts_vars;                //! variables requested
  void init_timeseries();
  void flush_timeseries();
  void write_timeseries();
  MaxTimestep ts_max_timestep(double my_t);

  // spatially-varying time-series
  bool m_save_extra, m_extra_file_is_ready, m_split_extra;
  std::string m_extra_filename;
  //! The history attribute in the -extra_file. Read from -extra_file if -extra_append is set,
  //! otherwise empty.
  std::string m_old_extra_file_history;
  std::vector<double> m_extra_times;
  unsigned int m_next_extra;
  double m_last_extra;
  std::set<std::string> m_extra_vars;
  TimeBoundsMetadata m_extra_bounds;
  TimeseriesMetadata m_timestamp;
  void init_extras();
  void write_extras();
  MaxTimestep extras_max_timestep(double my_t);

  // automatic backups
  double m_backup_interval;
  std::string m_backup_filename;
  double m_last_backup_time;
  std::set<std::string> m_backup_vars;
  void init_backups();
  void write_backup();

  // last time at which PISM hit a multiple of X years, see the
  // timestep_hit_multiples configuration parameter
  double m_timestep_hit_multiples_last_time;

  // diagnostic viewers; see iMviewers.cc
  virtual void init_viewers();
  virtual void update_viewers();
  virtual void view_field(const IceModelVec *field);
  std::set<std::string> m_map_viewers;
  std::map<std::string,petsc::Viewer::Ptr> m_viewers;

private:
  double m_start_time;    // this is used in the wall-clock-time backup code
};

void check_minimum_ice_thickness(const IceModelVec2S &ice_thickness);
void check_maximum_ice_thickness(const IceModelVec2S &ice_thickness);

void bedrock_surface_temperature(double sea_level,
                                 const IceModelVec2CellType &cell_type,
                                 const IceModelVec2S &bed_topography,
                                 const IceModelVec2S &ice_thickness,
                                 const IceModelVec2S &basal_enthalpy,
                                 const IceModelVec2S &ice_surface_temperature,
                                 IceModelVec2S &result);

} // end of namespace pism

#endif /* __iceModel_hh */
<|MERGE_RESOLUTION|>--- conflicted
+++ resolved
@@ -375,11 +375,6 @@
                                 double meltfrac, double max_diffusivity);
 
 public:
-<<<<<<< HEAD
-  const IceModelVec2S &cell_area() const;
-  const IceModelVec2CellType &cell_type_mask() const;
-=======
->>>>>>> c2f07aaa
 
   // see iMreport.cc;  methods for computing diagnostic quantities:
   // scalar:
@@ -419,7 +414,7 @@
   const IceModelVec2S& ice_thickness() const;
   const IceModelVec2S& ice_surface_elevation() const;
   const IceModelVec2CellType& cell_type() const;
-  const IceModelVec2S &cell_area();
+  const IceModelVec2S &cell_area() const;
 
   FluxCounters cumulative_fluxes() const;
   const IceModelVec2S& flux_divergence() const;
