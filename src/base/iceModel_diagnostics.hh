--- conflicted
+++ resolved
@@ -194,11 +194,7 @@
 class IceModel_volume_nonglacierized : public TSDiag<IceModel>
 {
 public:
-<<<<<<< HEAD
-  IceModel_ivol(const IceModel *m);
-=======
   IceModel_volume_nonglacierized(IceModel *m);
->>>>>>> 723f8bc4
   virtual void update(double a, double b);
 };
 
@@ -207,8 +203,6 @@
 {
 public:
   IceModel_slvol(const IceModel *m);
-<<<<<<< HEAD
-=======
   virtual void update(double a, double b);
 };
 
@@ -217,7 +211,6 @@
 {
 public:
   IceModel_volume_rate_of_change_glacierized(IceModel *m);
->>>>>>> 723f8bc4
   virtual void update(double a, double b);
 };
 
@@ -225,11 +218,7 @@
 class IceModel_volume_rate_of_change_nonglacierized : public TSDiag<IceModel>
 {
 public:
-<<<<<<< HEAD
-  IceModel_divoldt(const IceModel *m);
-=======
   IceModel_volume_rate_of_change_nonglacierized(IceModel *m);
->>>>>>> 723f8bc4
   virtual void update(double a, double b);
 };
 
@@ -237,9 +226,6 @@
 class IceModel_area_glacierized : public TSDiag<IceModel>
 {
 public:
-<<<<<<< HEAD
-  IceModel_iarea(const IceModel *m);
-=======
   IceModel_area_glacierized(IceModel *m);
   virtual void update(double a, double b);
 };
@@ -249,7 +235,6 @@
 {
 public:
   IceModel_mass_glacierized(IceModel *m);
->>>>>>> 723f8bc4
   virtual void update(double a, double b);
 };
 
@@ -257,11 +242,7 @@
 class IceModel_mass_nonglacierized : public TSDiag<IceModel>
 {
 public:
-<<<<<<< HEAD
-  IceModel_imass(const IceModel *m);
-=======
   IceModel_mass_nonglacierized(IceModel *m);
->>>>>>> 723f8bc4
   virtual void update(double a, double b);
 };
 
@@ -270,8 +251,6 @@
 {
 public:
   IceModel_limnsw(const IceModel *m);
-<<<<<<< HEAD
-=======
   virtual void update(double a, double b);
 };
 
@@ -280,7 +259,6 @@
 {
 public:
   IceModel_mass_rate_of_change_glacierized(IceModel *m);
->>>>>>> 723f8bc4
   virtual void update(double a, double b);
 };
 
@@ -296,11 +274,7 @@
 class IceModel_volume_glacierized_temperate : public TSDiag<IceModel>
 {
 public:
-<<<<<<< HEAD
-  IceModel_dimassdt(const IceModel *m);
-=======
   IceModel_volume_glacierized_temperate(IceModel *m);
->>>>>>> 723f8bc4
   virtual void update(double a, double b);
 };
 
@@ -316,11 +290,7 @@
 class IceModel_volume_glacierized_cold : public TSDiag<IceModel>
 {
 public:
-<<<<<<< HEAD
-  IceModel_ivoltemp(const IceModel *m);
-=======
   IceModel_volume_glacierized_cold(IceModel *m);
->>>>>>> 723f8bc4
   virtual void update(double a, double b);
 };
 
@@ -328,11 +298,7 @@
 class IceModel_volume_nonglacierized_cold : public TSDiag<IceModel>
 {
 public:
-<<<<<<< HEAD
-  IceModel_ivolcold(const IceModel *m);
-=======
   IceModel_volume_nonglacierized_cold(IceModel *m);
->>>>>>> 723f8bc4
   virtual void update(double a, double b);
 };
 
@@ -340,11 +306,7 @@
 class IceModel_area_glacierized_temperate_base : public TSDiag<IceModel>
 {
 public:
-<<<<<<< HEAD
-  IceModel_iareatemp(const IceModel *m);
-=======
   IceModel_area_glacierized_temperate_base(IceModel *m);
->>>>>>> 723f8bc4
   virtual void update(double a, double b);
 };
 
@@ -360,11 +322,7 @@
 class IceModel_enthalpy_glacierized : public TSDiag<IceModel>
 {
 public:
-<<<<<<< HEAD
-  IceModel_iareacold(const IceModel *m);
-=======
   IceModel_enthalpy_glacierized(IceModel *m);
->>>>>>> 723f8bc4
   virtual void update(double a, double b);
 };
 
@@ -372,11 +330,7 @@
 class IceModel_enthalpy_nonglacierized : public TSDiag<IceModel>
 {
 public:
-<<<<<<< HEAD
-  IceModel_ienthalpy(const IceModel *m);
-=======
   IceModel_enthalpy_nonglacierized(IceModel *m);
->>>>>>> 723f8bc4
   virtual void update(double a, double b);
 };
 
@@ -384,11 +338,7 @@
 class IceModel_area_glacierized_grounded : public TSDiag<IceModel>
 {
 public:
-<<<<<<< HEAD
-  IceModel_iareag(const IceModel *m);
-=======
   IceModel_area_glacierized_grounded(IceModel *m);
->>>>>>> 723f8bc4
   virtual void update(double a, double b);
 };
 
@@ -396,11 +346,7 @@
 class IceModel_area_glacierized_shelf : public TSDiag<IceModel>
 {
 public:
-<<<<<<< HEAD
-  IceModel_iareaf(const IceModel *m);
-=======
   IceModel_area_glacierized_shelf(IceModel *m);
->>>>>>> 723f8bc4
   virtual void update(double a, double b);
 };
 
@@ -408,11 +354,7 @@
 class IceModel_volume_glacierized_grounded : public TSDiag<IceModel>
 {
 public:
-<<<<<<< HEAD
-  IceModel_ivolg(const IceModel *m);
-=======
   IceModel_volume_glacierized_grounded(IceModel *m);
->>>>>>> 723f8bc4
   virtual void update(double a, double b);
 };
 
@@ -420,11 +362,7 @@
 class IceModel_volume_glacierized_shelf : public TSDiag<IceModel>
 {
 public:
-<<<<<<< HEAD
-  IceModel_ivolf(const IceModel *m);
-=======
   IceModel_volume_glacierized_shelf(IceModel *m);
->>>>>>> 723f8bc4
   virtual void update(double a, double b);
 };
 
