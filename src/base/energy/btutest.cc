// Copyright (C) 2011, 2012, 2013, 2014, 2015, 2016 Ed Bueler and Constantine Khroulev
//
// This file is part of PISM.
//
// PISM is free software; you can redistribute it and/or modify it under the
// terms of the GNU General Public License as published by the Free Software
// Foundation; either version 3 of the License, or (at your option) any later
// version.
//
// PISM is distributed in the hope that it will be useful, but WITHOUT ANY
// WARRANTY; without even the implied warranty of MERCHANTABILITY or FITNESS
// FOR A PARTICULAR PURPOSE.  See the GNU General Public License for more
// details.
//
// You should have received a copy of the GNU General Public License
// along with PISM; if not, write to the Free Software
// Foundation, Inc., 51 Franklin St, Fifth Floor, Boston, MA  02110-1301  USA

static char help[] =
  "Tests BedThermalUnit using Test K, without IceModel.\n\n";

#include "base/util/pism_options.hh"
#include "base/util/IceGrid.hh"
#include "base/util/io/PIO.hh"
#include "base/util/VariableMetadata.hh"
#include "verif/BTU_Verification.hh"
#include "base/energy/BTU_Minimal.hh"
#include "base/util/PISMTime.hh"
#include "base/util/PISMVars.hh"
#include "base/util/PISMConfigInterface.hh"

#include "verif/tests/exactTestK.h"

#include "base/util/petscwrappers/PetscInitializer.hh"
#include "base/util/error_handling.hh"
#include "base/util/io/io_helpers.hh"
#include "base/util/Context.hh"
#include "base/util/PISMConfig.hh"
#include "base/enthalpyConverter.hh"
#include "base/util/MaxTimestep.hh"
#include "base/util/Logger.hh"

//! Allocate the PISMV (verification) context. Uses ColdEnthalpyConverter.
pism::Context::Ptr btutest_context(MPI_Comm com, const std::string &prefix) {
  using namespace pism;

  // unit system
  units::System::Ptr sys(new units::System);

  // logger
  Logger::Ptr logger = logger_from_options(com);

  // configuration parameters
  Config::Ptr config = config_from_options(com, *logger, sys);

  config->set_string("time.calendar", "none");
  // when IceGrid constructor is called, these settings are used
  config->set_double("time.start_year", 0.0);
  config->set_double("time.run_length", 1.0);

  set_config_from_options(*config);

  print_config(*logger, 3, *config);

  Time::Ptr time = time_from_options(com, config, sys);

  EnthalpyConverter::Ptr EC = EnthalpyConverter::Ptr(new ColdEnthalpyConverter(*config));

  return Context::Ptr(new Context(com, sys, config, EC, time, logger, prefix));
}

int main(int argc, char *argv[]) {

  using namespace pism;

  MPI_Comm com = MPI_COMM_WORLD;
  petsc::Initializer petsc(argc, argv, help);

  com = PETSC_COMM_WORLD;

  try {
    Context::Ptr ctx = btutest_context(com, "btutest");
    Logger::Ptr log = ctx->log();

    std::string usage =
      "  btutest -Mbz NN -Lbz 1000.0 [-o OUT.nc -ys A -ye B -dt C -Mz D -Lz E]\n"
      "where these are required because they are used in BedThermalUnit:\n"
      "  -Mbz           number of bedrock thermal layer levels to use\n"
      "  -Lbz 1000.0    depth of bedrock thermal layer (required; Lbz=1000.0 m in Test K)\n"
      "and these are allowed:\n"
      "  -o             output file name; NetCDF format\n"
      "  -ys            start year in using Test K\n"
      "  -ye            end year in using Test K\n"
      "  -dt            time step B (= positive float) in years\n"
      "  -Mz            number of ice levels to use\n"
      "  -Lz            height of ice/atmospher box\n";

    // check required options
    std::vector<std::string> required(1, "-Mbz");

    bool done = show_usage_check_req_opts(*log, "BTUTEST %s (test program for BedThermalUnit)",
                                          required, usage);
    if (done) {
      return 0;
    }

    Config::Ptr config = ctx->config();

    // Mbz and Lbz are used by the BedThermalUnit, not by IceGrid
    config->set_double("grid.Mbz", 11);
    config->set_double("grid.Lbz", 1000);

    // Set default vertical grid parameters.
    config->set_double("grid.Mz", 41);
    config->set_double("grid.Lz", 4000);

    log->message(2,
                 "  initializing IceGrid from options ...\n");

    GridParameters P(config);
    P.Mx = 3;
    P.My = P.Mx;
    P.Lx = 1500e3;
    P.Ly = P.Lx;

    P.vertical_grid_from_options(config);
    P.ownership_ranges_from_options(ctx->size());

    // create grid and set defaults
    IceGrid::Ptr grid(new IceGrid(ctx, P));

    ctx->time()->init(*log);

    options::String outname("-o", "Output file name", "unnamed_btutest.nc");

    options::Real dt_years("-dt", "Time-step, in years", 1.0);

    // allocate tools and IceModelVecs
    IceModelVec2S bedtoptemp, heat_flux_at_ice_base;
    {
      heat_flux_at_ice_base.create(grid, "upward_heat_flux_at_ice_base", WITHOUT_GHOSTS);
      heat_flux_at_ice_base.set_attrs("",
                     "upward geothermal flux at bedrock thermal layer base",
                     "W m-2", "");
      heat_flux_at_ice_base.metadata().set_string("glaciological_units", "mW m-2");

      bedtoptemp.create(grid, "bedtoptemp", WITHOUT_GHOSTS);
      bedtoptemp.set_attrs("",
                            "temperature at top of bedrock thermal layer",
                            "K", "");
    }

    // initialize BTU object:
    energy::BTUGrid bedrock_grid = energy::BTUGrid::FromOptions(ctx);

    energy::BedThermalUnit::Ptr btu;

    if (bedrock_grid.Mbz > 1) {
      btu.reset(new energy::BTU_Verification(grid, bedrock_grid, 'K', false));
    } else {
      btu.reset(new energy::BTU_Minimal(grid));
    }

    InputOptions opts = process_input_options(com);
    btu->init(opts);

    double dt_seconds = units::convert(ctx->unit_system(), dt_years, "years", "seconds");

    // worry about time step
    int  N = (int)ceil((ctx->time()->end() - ctx->time()->start()) / dt_seconds);
    dt_seconds = (ctx->time()->end() - ctx->time()->start()) / (double)N;
    log->message(2,
                 "  user set timestep of %.4f years ...\n"
                 "  reset to %.4f years to get integer number of steps ... \n",
                 dt_years.value(), units::convert(ctx->unit_system(), dt_seconds, "seconds", "years"));
    MaxTimestep max_dt = btu->max_timestep(0.0);
    log->message(2,
                 "  BedThermalUnit reports max timestep of %.4f years ...\n",
                 units::convert(ctx->unit_system(), max_dt.value(), "seconds", "years"));

    // actually do the time-stepping
    log->message(2,"  running ...\n");
    for (int n = 0; n < N; n++) {
      // time at start of time-step
      const double time = ctx->time()->start() + dt_seconds * (double)n;

      // compute exact ice temperature at z=0 at time y
      {
        IceModelVec::AccessList list(bedtoptemp);
        for (Points p(*grid); p; p.next()) {
          const int i = p.i(), j = p.j();

          bedtoptemp(i,j) = exactK(time, 0.0, 0).T;
        }
      }
      // no need to update ghost values

      // update the temperature inside the thermal layer using bedtoptemp
      btu->update(bedtoptemp, time, dt_seconds);
      log->message(2,".");
    }

    log->message(2, "\n  done ...\n");

    // compute final output heat flux G_0 at z=0
    heat_flux_at_ice_base.copy_from(btu->flux_through_top_surface());

    // get, and tell stdout, the correct answer from Test K
    const double FF = exactK(ctx->time()->end(), 0.0, 0).F;
    log->message(2,
                 "  exact Test K reports upward heat flux at z=0, at end time %s, as G_0 = %.7f W m-2;\n",
                 ctx->time()->end_date().c_str(), FF);

    // compute numerical error
    heat_flux_at_ice_base.shift(-FF);
    double max_error = heat_flux_at_ice_base.norm(NORM_INFINITY);
    double avg_error = heat_flux_at_ice_base.norm(NORM_1);
    heat_flux_at_ice_base.shift(+FF); // shift it back for writing
    avg_error /= (grid->Mx() * grid->My());
    log->message(2,
                 "case dt = %.5f:\n", dt_years.value());
    log->message(1,
                 "NUMERICAL ERRORS in upward heat flux at z=0 relative to exact solution:\n");
    log->message(1,
                 "bheatflx0  :       max    prcntmax          av\n");
    log->message(1,
                 "           %11.7f  %11.7f  %11.7f\n",
                 max_error, 100.0*max_error/FF, avg_error);
    log->message(1, "NUM ERRORS DONE\n");

<<<<<<< HEAD
    PIO pio(grid->com, grid->ctx()->config()->get_string("output.format"));
=======
    std::set<std::string> vars;
    btu->add_vars_to_output("big", vars); // "write everything you can"

    PIO pio(grid->com, grid->ctx()->config()->get_string("output.format"),
            outname, PISM_READWRITE_MOVE);
>>>>>>> 56079ba8

    std::string time_name = config->get_string("time.dimension_name");
    io::define_time(pio, time_name, ctx->time()->calendar(),
                    ctx->time()->CF_units_string(), ctx->unit_system());
    io::append_time(pio, time_name, ctx->time()->end());

    btu->write_model_state(pio);

    bedtoptemp.write(pio);
    heat_flux_at_ice_base.write(pio);

    log->message(2, "done.\n");
  }
  catch (...) {
    handle_fatal_errors(com);
    return 1;
  }

  return 0;
}<|MERGE_RESOLUTION|>--- conflicted
+++ resolved
@@ -228,15 +228,8 @@
                  max_error, 100.0*max_error/FF, avg_error);
     log->message(1, "NUM ERRORS DONE\n");
 
-<<<<<<< HEAD
-    PIO pio(grid->com, grid->ctx()->config()->get_string("output.format"));
-=======
-    std::set<std::string> vars;
-    btu->add_vars_to_output("big", vars); // "write everything you can"
-
     PIO pio(grid->com, grid->ctx()->config()->get_string("output.format"),
             outname, PISM_READWRITE_MOVE);
->>>>>>> 56079ba8
 
     std::string time_name = config->get_string("time.dimension_name");
     io::define_time(pio, time_name, ctx->time()->calendar(),
