--- conflicted
+++ resolved
@@ -37,12 +37,8 @@
 #include "base/util/Profiling.hh"
 #include "base/util/pism_utilities.hh"
 #include "base/util/projection.hh"
-<<<<<<< HEAD
-#include "base/age/AgeModel.hh"
-=======
 #include "base/util/PISMComponent.hh"
 #include "base/energy/utilities.hh"
->>>>>>> 83f4c8d9
 
 namespace pism {
 
@@ -158,68 +154,6 @@
         }
       }
     }
-<<<<<<< HEAD
-
-    if (m_beddef != NULL) {
-      m_beddef->define_variables(vars, nc, nctype);
-    }
-
-    if (m_age_model != NULL) {
-      m_age_model->define_variables(vars, nc, nctype);
-    }
-
-    if (m_btu != NULL) {
-      m_btu->define_variables(vars, nc, nctype);
-    }
-
-    if (m_basal_yield_stress_model != NULL) {
-      m_basal_yield_stress_model->define_variables(vars, nc, nctype);
-    }
-
-    if (m_stress_balance != NULL) {
-      m_stress_balance->define_variables(vars, nc, nctype);
-    } else {
-      throw RuntimeError(PISM_ERROR_LOCATION, "PISM ERROR: stress_balance == NULL");
-    }
-
-    if (m_subglacial_hydrology != NULL) {
-      m_subglacial_hydrology->define_variables(vars, nc, nctype);
-    }
-
-    if (m_surface != NULL) {
-      m_surface->define_variables(vars, nc, nctype);
-    } else {
-      throw RuntimeError(PISM_ERROR_LOCATION, "PISM ERROR: surface == NULL");
-    }
-
-    if (m_ocean != NULL) {
-      m_ocean->define_variables(vars, nc, nctype);
-    } else {
-      throw RuntimeError(PISM_ERROR_LOCATION, "PISM ERROR: ocean == NULL");
-    }
-
-    if (m_ocean_kill_calving != NULL) {
-      m_ocean_kill_calving->define_variables(vars, nc, nctype);
-    }
-
-    if (m_float_kill_calving != NULL) {
-      m_float_kill_calving->define_variables(vars, nc, nctype);
-    }
-
-    if (m_thickness_threshold_calving != NULL) {
-      m_thickness_threshold_calving->define_variables(vars, nc, nctype);
-    }
-
-    if (m_eigen_calving != NULL) {
-      m_eigen_calving->define_variables(vars, nc, nctype);
-    }
-
-    if (m_vonmises_calving != NULL) {
-      m_vonmises_calving->define_variables(vars, nc, nctype);
-    }
-
-=======
->>>>>>> 83f4c8d9
   }
   // Write all the IceModel variables:
 
@@ -237,70 +171,6 @@
   }
   vars = vars_copy;
 
-<<<<<<< HEAD
-  // Write bed-deformation-related variables:
-  if (m_beddef != NULL) {
-    m_beddef->write_variables(vars, nc);
-  }
-
-  if (m_age_model != NULL) {
-    m_age_model->write_variables(vars, nc);
-  }
-
-  // Write BedThermalUnit variables:
-  if (m_btu != NULL) {
-    m_btu->write_variables(vars, nc);
-  }
-
-  if (m_basal_yield_stress_model != NULL) {
-    m_basal_yield_stress_model->write_variables(vars, nc);
-  }
-
-  // Write stress balance-related variables:
-  if (m_stress_balance != NULL) {
-    m_stress_balance->write_variables(vars, nc);
-  } else {
-    throw RuntimeError(PISM_ERROR_LOCATION, "PISM ERROR: stress_balance == NULL");
-  }
-
-  if (m_subglacial_hydrology != NULL) {
-    m_subglacial_hydrology->write_variables(vars, nc);
-  }
-
-  // Ask boundary models to write their variables:
-  if (m_surface != NULL) {
-    m_surface->write_variables(vars, nc);
-  } else {
-    throw RuntimeError(PISM_ERROR_LOCATION, "PISM ERROR: surface == NULL");
-  }
-  if (m_ocean != NULL) {
-    m_ocean->write_variables(vars, nc);
-  } else {
-    throw RuntimeError(PISM_ERROR_LOCATION, "PISM ERROR: ocean == NULL");
-  }
-
-  if (m_ocean_kill_calving != NULL) {
-    m_ocean_kill_calving->write_variables(vars, nc);
-  }
-
-  if (m_float_kill_calving != NULL) {
-    m_float_kill_calving->write_variables(vars, nc);
-  }
-
-  if (m_thickness_threshold_calving != NULL) {
-    m_thickness_threshold_calving->write_variables(vars, nc);
-  }
-
-  if (m_eigen_calving != NULL) {
-    m_eigen_calving->write_variables(vars, nc);
-  }
-
-  if (m_vonmises_calving != NULL) {
-    m_vonmises_calving->write_variables(vars, nc);
-  }
-
-=======
->>>>>>> 83f4c8d9
   // All the remaining names in vars must be of diagnostic quantities.
   for (i = vars.begin(); i != vars.end();) {
     Diagnostic::Ptr diag = m_diagnostics[*i];
@@ -375,15 +245,6 @@
   For each variable selected by option `-regrid_vars`, we regrid it onto the current grid from
   the NetCDF file specified by `-regrid_file`.
 
-<<<<<<< HEAD
-  The default, if `-regrid_vars` is not given, is to regrid the 3
-  dimensional quantities `Tb3` and either `m_ice_temperature` or `m_ice_enthalpy`. This is
-  consistent with one standard purpose of regridding, which is to stick with
-  current geometry through the downscaling procedure. Most of the time the user
-  should carefully specify which variables to regrid.
-
-=======
->>>>>>> 83f4c8d9
   This `dimensions` argument can be 2 (regrid 2D variables only), 3 (3D
   only) and 0 (everything).
 */
@@ -414,18 +275,6 @@
     m_log->message(2, "regridding from file %s ...\n",regrid_filename->c_str());
   }
 
-<<<<<<< HEAD
-  if (regrid_vars->empty()) {
-    // defaults if user gives no regrid_vars list
-    if (m_config->get_boolean("energy.temperature_based")) {
-      regrid_vars->insert("temp");
-    } else {
-      regrid_vars->insert("enthalpy");
-    }
-  }
-
-=======
->>>>>>> 83f4c8d9
   {
     PIO regrid_file(m_grid->com, "guess_mode", regrid_filename, PISM_READONLY);
 
