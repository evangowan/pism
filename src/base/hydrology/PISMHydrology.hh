--- conflicted
+++ resolved
@@ -239,18 +239,8 @@
   RoutingHydrology(const IceGrid &g);
   virtual ~RoutingHydrology();
 
-<<<<<<< HEAD
   virtual void init();
-=======
-  virtual PetscErrorCode init(Vars &vars);
-
-  virtual void add_vars_to_output(const std::string &keyword, std::set<std::string> &result);
-  virtual PetscErrorCode define_variables(const std::set<std::string> &vars, const PIO &nc,
-                                          IO_Type nctype);
-  virtual PetscErrorCode write_variables(const std::set<std::string> &vars, const PIO &nc);
-
-  virtual void get_diagnostics(std::map<std::string, Diagnostic*> &dict,
-                               std::map<std::string, TSDiagnostic*> &ts_dict);
+
   friend class MCHydrology_ice_free_land_loss_cumulative;
   friend class MCHydrology_ice_free_land_loss;
   friend class MCHydrology_ocean_loss_cumulative;
@@ -259,9 +249,6 @@
   friend class MCHydrology_negative_thickness_gain;
   friend class MCHydrology_null_strip_loss_cumulative;
   friend class MCHydrology_null_strip_loss;
-
-  virtual PetscErrorCode wall_melt(IceModelVec2S &result);
->>>>>>> 5c15fcfb
 
   virtual void wall_melt(IceModelVec2S &result);
 
@@ -293,32 +280,19 @@
   double stripwidth; // width in m of strip around margin where V and W are set to zero;
   // if negative then the strip mechanism is inactive inactive
 
-<<<<<<< HEAD
   virtual void init_bwat();
 
-  // when we update the water amounts, careful mass accounting at the
-  // boundary is needed; we update the new thickness variable, typically a
-  // temporary during the update
-  bool report_mass_accounting;
+  // when we update the water amounts, careful mass accounting at the boundary
+  // is needed; we update the new thickness variable, a temporary during update
   virtual void boundary_mass_changes(IceModelVec2S &newthk,
                                      double &icefreelost, double &oceanlost,
                                      double &negativegain, double &nullstriplost);
-=======
+
   double ice_free_land_loss_cumulative,
          ocean_loss_cumulative,
          negative_thickness_gain_cumulative,
          null_strip_loss_cumulative;
 
-  PetscErrorCode allocate();
-  virtual PetscErrorCode init_bwat(Vars &vars);
-
-  // when we update the water amounts, careful mass accounting at the boundary
-  // is needed; we update the new thickness variable, a temporary during update
-  virtual PetscErrorCode boundary_mass_changes(IceModelVec2S &newthk,
-                                               double &icefreelost, double &oceanlost,
-                                               double &negativegain, double &nullstriplost);
->>>>>>> 5c15fcfb
-
   virtual void check_water_thickness_nonnegative(IceModelVec2S &thk);
 
   virtual void water_thickness_staggered(IceModelVec2Stag &result);
@@ -327,12 +301,7 @@
   virtual void conductivity_staggered(IceModelVec2Stag &result, double &maxKW);
   virtual void velocity_staggered(IceModelVec2Stag &result);
   friend class RoutingHydrology_bwatvel;  // needed because bwatvel diagnostic needs protected velocity_staggered()
-<<<<<<< HEAD
   virtual void advective_fluxes(IceModelVec2Stag &result);
-=======
-
-  virtual PetscErrorCode advective_fluxes(IceModelVec2Stag &result);
->>>>>>> 5c15fcfb
 
   virtual void adaptive_for_W_evolution(double t_current, double t_end, double maxKW,
                                         double &dt_result,
