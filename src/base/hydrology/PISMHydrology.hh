--- conflicted
+++ resolved
@@ -99,33 +99,18 @@
 
   virtual void get_diagnostics(std::map<std::string, PISMDiagnostic*> &dict,
                                std::map<std::string, PISMTSDiagnostic*> &ts_dict);
-  friend class PISMHydrology_hydroinput;  // needed because total_input is protected (and no interface for it)
-
-<<<<<<< HEAD
+  friend class PISMHydrology_hydroinput;
+
   // in the base class these only add/define/write tillwat
   virtual void add_vars_to_output(std::string keyword, std::set<std::string> &result);
   virtual PetscErrorCode define_variables(std::set<std::string> vars, const PIO &nc,PISM_IO_Type nctype);
   virtual PetscErrorCode write_variables(std::set<std::string> vars, const PIO &nc);
-=======
-  virtual void get_diagnostics(std::map<std::string, PISMDiagnostic*> &dict,
-                               std::map<std::string, PISMTSDiagnostic*> &ts_dict);
-  friend class PISMHydrology_hydroinput;
->>>>>>> 454a9feb
 
   // all PISMHydrology models have a Wtil state variable, which this returns
   virtual PetscErrorCode till_water_thickness(IceModelVec2S &result);
 
-<<<<<<< HEAD
   // this diagnostic method returns the standard shallow approximation
   virtual PetscErrorCode overburden_pressure(IceModelVec2S &result);
-=======
-  virtual PetscErrorCode max_timestep(PetscReal my_t, PetscReal &my_dt, bool &restrict_dt);
-
-  // derived classes need to have a model state, which will be the variables in this set:
-  virtual void add_vars_to_output(std::string keyword, std::set<std::string> &result) = 0;
-  virtual PetscErrorCode define_variables(std::set<std::string> vars, const PIO &nc,PISM_IO_Type nctype) = 0;
-  virtual PetscErrorCode write_variables(std::set<std::string> vars, const PIO &nc) = 0;
->>>>>>> 454a9feb
 
   // this diagnostic method returns zero in the base class
   virtual PetscErrorCode wall_melt(IceModelVec2S &result);
@@ -182,16 +167,7 @@
 
   virtual PetscErrorCode init(PISMVars &vars);
 
-<<<<<<< HEAD
   // sets result = 0
-=======
-  virtual void add_vars_to_output(std::string keyword, std::set<std::string> &result);
-  virtual PetscErrorCode define_variables(std::set<std::string> vars, const PIO &nc,PISM_IO_Type nctype);
-  virtual PetscErrorCode write_variables(std::set<std::string> vars, const PIO &nc);
-
-  virtual PetscErrorCode update(PetscReal icet, PetscReal icedt);
-
->>>>>>> 454a9feb
   virtual PetscErrorCode subglacial_water_thickness(IceModelVec2S &result);
 
   // returns the overburden pressure in hope it is harmless
