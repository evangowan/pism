--- conflicted
+++ resolved
@@ -802,13 +802,8 @@
   result->create(m_grid, "tempicethk", WITHOUT_GHOSTS);
   result->metadata(0) = m_vars[0];
 
-<<<<<<< HEAD
-  const IceModelVec2CellType &cell_type = model->cell_type_mask();
+  const IceModelVec2CellType &cell_type = model->cell_type();
   const IceModelVec3& ice_enthalpy = model->energy_balance_model()->enthalpy();
-=======
-  const IceModelVec2CellType &cell_type = model->cell_type();
-  const IceModelVec3& ice_enthalpy = model->ice_enthalpy();
->>>>>>> c2f07aaa
   const IceModelVec2S& ice_thickness = model->ice_thickness();
 
   IceModelVec::AccessList list;
@@ -880,13 +875,8 @@
 
   EnthalpyConverter::Ptr EC = model->ctx()->enthalpy_converter();
 
-<<<<<<< HEAD
-  const IceModelVec2CellType &cell_type = model->cell_type_mask();
+  const IceModelVec2CellType &cell_type = model->cell_type();
   const IceModelVec3& ice_enthalpy = model->energy_balance_model()->enthalpy();
-=======
-  const IceModelVec2CellType &cell_type = model->cell_type();
-  const IceModelVec3& ice_enthalpy = model->ice_enthalpy();
->>>>>>> c2f07aaa
   const IceModelVec2S& ice_thickness = model->ice_thickness();
 
   IceModelVec::AccessList list;
