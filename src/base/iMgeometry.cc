// Copyright (C) 2004-2016 Jed Brown, Ed Bueler and Constantine Khroulev
//
// This file is part of PISM.
//
// PISM is free software; you can redistribute it and/or modify it under the
// terms of the GNU General Public License as published by the Free Software
// Foundation; either version 3 of the License, or (at your option) any later
// version.
//
// PISM is distributed in the hope that it will be useful, but WITHOUT ANY
// WARRANTY; without even the implied warranty of MERCHANTABILITY or FITNESS
// FOR A PARTICULAR PURPOSE.  See the GNU General Public License for more
// details.
//
// You should have received a copy of the GNU General Public License
// along with PISM; if not, write to the Free Software
// Foundation, Inc., 51 Franklin St, Fifth Floor, Boston, MA  02110-1301  USA

#include <cmath>
#include <cstring>
#include <petscdmda.h>
#include <cassert>
#include <algorithm>

#include "iceModel.hh"
#include "base/calving/IcebergRemover.hh"
#include "base/stressbalance/PISMStressBalance.hh"
#include "base/util/IceGrid.hh"
#include "base/util/Mask.hh"
#include "base/util/PISMConfigInterface.hh"
#include "base/util/error_handling.hh"
#include "base/util/pism_const.hh"
#include "coupler/PISMOcean.hh"
#include "coupler/PISMSurface.hh"
#include "earth/PISMBedDef.hh"
#include "base/util/pism_utilities.hh"

#include "base/grounded_cell_fraction.hh"
#include "base/part_grid_threshold_thickness.hh"


namespace pism {

using namespace mask;

//! \file iMgeometry.cc Methods of IceModel which update and maintain consistency of ice sheet geometry.


//! Update the surface elevation and the flow-type mask when the geometry has changed.
/*!
  This procedure should be called whenever necessary to maintain consistency of geometry.

  For instance, it should be called when either ice thickness or bed elevation change.
  In particular we always want \f$h = H + b\f$ to apply at grounded points, and, on the
  other hand, we want the mask to reflect that the ice is floating if the flotation
  criterion applies at a point.

  Also calls the code which removes icebergs, to avoid stress balance
  solver problems associated to not-attached-to-grounded ice.
*/
void IceModel::enforce_consistency_of_geometry() {

  assert(m_ocean != NULL);
  const double sea_level = m_ocean->sea_level_elevation();

  const IceModelVec2S &bed_topography = m_beddef->bed_elevation();

  GeometryCalculator gc(*m_config);

  if (m_config->get_boolean("geometry.remove_icebergs") and m_iceberg_remover != NULL) {
    // the iceberg remover has to use the same mask as the stress balance code, hence the
    // stress-balance-related threshold here
    gc.set_icefree_thickness(m_config->get_double("stress_balance.ice_free_thickness_standard"));

    gc.compute_mask(sea_level, bed_topography, m_ice_thickness, m_cell_type);

    if (m_config->get_boolean("stress_balance.ssa.dirichlet_bc")) {
      m_iceberg_remover->update(&m_ssa_dirichlet_bc_mask,
                                m_cell_type, m_ice_thickness);
    } else {
      m_iceberg_remover->update(NULL, m_cell_type, m_ice_thickness);
    }

    // the call above modifies ice thickness and updates the mask accordingly, but we re-compute the
    // mask (we need to use the different threshold)
  }

  gc.set_icefree_thickness(m_config->get_double("geometry.ice_free_thickness_standard"));
  gc.compute_mask(sea_level, bed_topography, m_ice_thickness, m_cell_type);
  gc.compute_surface(sea_level, bed_topography, m_ice_thickness, m_ice_surface_elevation);

  check_minimum_ice_thickness(m_ice_thickness);
}

//! \brief Adjust ice flow through interfaces of the cell i,j.
/*!
 *
 * From the point of view of the code solving the mass continuity equation
 * there are 4 kinds of cells: "grounded ice", "floating ice", "ice-free land",
 * and "ice-free ocean". This makes 16 kinds of interfaces between grid cells.

 * In some of the cases PISM computes a SIA flux (or the SSA velocity) across
 * an interface that ice should not cross. (A silly example: there should be no
 * flow between two adjacent ice-free cells, even if a stress balance solver
 * computes velocity components for the whole computational domain. Please see
 * comments below for more examples.)

 * Note that 6 cases are paired. This is crucial: to be consistent (and
 * conserve mass) the interface between A and B has to get the same treatment
 * as the one between B and A.
 *
 * @param[in] mask Mask used to check for icy/ice-free and floatation
 * @param[in,out] SSA_velocity SSA velocity to be adjusted
 * @param[in,out] SIA_flux SIA flux to be adjusted
 */
void IceModel::adjust_flow(StarStencil<int> mask,
                           StarStencil<double> &SSA_velocity,
                           StarStencil<double> &SIA_flux) {

  // Prepare to loop over neighbors:
  // directions
  Direction dirs[] = {North, East, South, West};
  // mask values
  int mask_current = mask.ij;

  // Loop over neighbors:
  for (int n = 0; n < 4; ++n) {
    Direction direction = dirs[n];
    int mask_neighbor = mask[direction];

    // Only one of the cases below applies at any given time/location, so
    // "continuing" the for-loop allows us to avoid checking conditions we know
    // will fail. This also means that the code executed in *all* cases should
    // go here and not after if-conditions.

    // Case 1: Flow between grounded_ice and grounded_ice.
    if (grounded_ice(mask_current) && grounded_ice(mask_neighbor)) {
      // no adjustment; kept for completeness
      continue;
    }


    // Cases 2 and 3: Flow between grounded_ice and floating_ice.
    if ((grounded_ice(mask_current) && floating_ice(mask_neighbor)) ||
        (floating_ice(mask_current) && grounded_ice(mask_neighbor))) {
      // no adjustment
      continue;
    }


    // Cases 4 and 5: Flow between grounded_ice and ice_free_land.
    if ((grounded_ice(mask_current) && ice_free_land(mask_neighbor)) ||
        (ice_free_land(mask_current) && grounded_ice(mask_neighbor))) {
      // no adjustment
      continue;
    }


    // Cases 6 and 7: Flow between grounded_ice and ice_free_ocean.
    if ((grounded_ice(mask_current) && ice_free_ocean(mask_neighbor)) ||
        (ice_free_ocean(mask_current) && grounded_ice(mask_neighbor))) {
      // no adjustment
      continue;
    }

    // Case 8: Flow between floating_ice and floating_ice.
    if (floating_ice(mask_current) && floating_ice(mask_neighbor)) {
      // disable SIA flow
      SIA_flux[direction] = 0.0;
      continue;
    }


    // Cases 9 and 10: Flow between floating_ice and ice_free_land.
    if ((floating_ice(mask_current) && ice_free_land(mask_neighbor)) ||
        (ice_free_land(mask_current) && floating_ice(mask_neighbor))) {
      // disable all flow

      // This ensures that an ice shelf does not climb up a cliff.

      SIA_flux[direction] = 0.0;
      SSA_velocity[direction] = 0.0;
      continue;
    }


    // Cases 11 and 12: Flow between floating_ice and ice_free_ocean.
    if ((floating_ice(mask_current) && ice_free_ocean(mask_neighbor)) ||
        (ice_free_ocean(mask_current) && floating_ice(mask_neighbor))) {

      SIA_flux[direction] = 0.0;

      // The SSA flow may be later adjusted by the code implementing the
      // partially-filled cell parameterization.
      continue;
    }

    // Case 13: Flow between ice_free_land and ice_free_land.
    if (ice_free_land(mask_current) && ice_free_land(mask_neighbor)) {

      SIA_flux[direction] = 0.0;
      SSA_velocity[direction] = 0.0;
      continue;
    }


    // Cases 14 and 15: Flow between ice_free_land and ice_free_ocean.
    if ((ice_free_land(mask_current) && ice_free_ocean(mask_neighbor)) ||
        (ice_free_ocean(mask_current) && ice_free_land(mask_neighbor))) {

      SIA_flux[direction] = 0.0;
      SSA_velocity[direction] = 0.0;
      continue;
    }

    // Case 16: Flow between ice_free_ocean and ice_free_ocean.
    if (ice_free_ocean(mask_current) && ice_free_ocean(mask_neighbor)) {

      SIA_flux[direction] = 0.0;
      SSA_velocity[direction] = 0.0;
      continue;
    }
  } // end of the loop over neighbors (n)

}

//! \brief Compute fluxes through interfaces of a cell i,j.
/*!
 * This method implements two steps:
 *
 * 1) Compute SSA velocities through interfaces of a cell by averaging values
 * from regular grid neighbors, making sure that velocities from ice-free areas
 * are not used.
 *
 * Note that the input parameter `in_SSA_velocity` contains both components of
 * the velocity field in the neighborhood of i,j, while `out_SSA_velocity`
 * contains \b scalars: projections of velocity vectors onto normals to
 * corresponding cell interfaces.
 *
 * The SIA flux `in_SIA_flux` is computed on the staggered grid by SIAFD, so
 * the loop below just copies it to `out_SIA_flux`.
 *
 * 2) Adjust the flow using the mask by calling adjust_flow().
 *
 * @param[in] i i-index of the current cell
 * @param[in] j j-index of the current cell
 * @param[in] cell_type cell type mask
 * @param[in] bc_mask Dirichlet B.C. mask
 * @param[in] bc_velocity Dirichlet B.C. values
 * @param[in] in_SSA_velocity SSA velocity on the regular grid in the neighborhood of i,j
 * @param[in] in_SIA_flux SIA flux on the staggered grid (at interfaces of the cell i,j)
 * @param[out] out_SSA_velocity SSA velocities through interfaces of the cell i,j
 * @param[out] out_SIA_flux SIA flux through interfaces of the cell i,j
 */
void IceModel::cell_interface_fluxes(int i, int j,
                                     StarStencil<int> cell_type,
                                     StarStencil<int> bc_mask,
                                     StarStencil<Vector2> bc_velocity,
                                     StarStencil<Vector2> in_SSA_velocity,
                                     StarStencil<double> in_SIA_flux,
                                     StarStencil<double> &out_SSA_velocity,
                                     StarStencil<double> &out_SIA_flux) {

  // i and j are not used here, but a re-implementation in a derived class may need them
  (void) i;
  (void) j;

  Direction dirs[4] = {North, East, South, West};

  out_SSA_velocity.ij = 0.0;
  out_SIA_flux.ij = 0.0;

  for (int n = 0; n < 4; ++n) {
    Direction direction = dirs[n];
    const int
      mask_current  = cell_type.ij,
      mask_neighbor = cell_type[direction];

    // The in_SIA_flux is already on the staggered grid, so we can just
    // copy it to out_SIA_flux:
    out_SIA_flux[direction] = in_SIA_flux[direction];

    // Compute the out_SSA_velocity (SSA):
    if (icy(mask_current) && icy(mask_neighbor)) {

      // Case 1: both sides of the interface are icy
      if (direction == East || direction == West) {
        out_SSA_velocity[direction] = 0.5 * (in_SSA_velocity.ij.u + in_SSA_velocity[direction].u);
      } else {
        out_SSA_velocity[direction] = 0.5 * (in_SSA_velocity.ij.v + in_SSA_velocity[direction].v);
      }

    } else if (icy(mask_current) && ice_free(mask_neighbor)) {

      // Case 2: icy cell next to an ice-free cell
      if (direction == East || direction == West) {
        out_SSA_velocity[direction] = in_SSA_velocity.ij.u;
      } else {
        out_SSA_velocity[direction] = in_SSA_velocity.ij.v;
      }

    } else if (ice_free(mask_current) && icy(mask_neighbor)) {

      // Case 3: ice-free cell next to icy cell
      if (direction == East || direction == West) {
        out_SSA_velocity[direction] = in_SSA_velocity[direction].u;
      } else {
        out_SSA_velocity[direction] = in_SSA_velocity[direction].v;
      }

    } else if (ice_free(mask_current) && ice_free(mask_neighbor)) {

      // Case 4: both sides of the interface are ice-free
      out_SSA_velocity[direction] = 0.0;

    }

    // The Dirichlet B.C. case:
    {
      if (bc_mask.ij == 1 && bc_mask[direction] == 1) {

        // Case 1: both sides of the interface are B.C. locations: average from
        // the regular grid onto the staggered grid.
        if (direction == East || direction == West) {
          out_SSA_velocity[direction] = 0.5 * (bc_velocity.ij.u + bc_velocity[direction].u);
        } else {
          out_SSA_velocity[direction] = 0.5 * (bc_velocity.ij.v + bc_velocity[direction].v);
        }

      } else if (bc_mask.ij == 1 && bc_mask[direction] == 0) {

        // Case 2: at a Dirichlet B.C. location
        if (direction == East || direction == West) {
          out_SSA_velocity[direction] = bc_velocity.ij.u;
        } else {                    // North or South
          out_SSA_velocity[direction] = bc_velocity.ij.v;
        }

      } else if (bc_mask.ij == 0 && bc_mask[direction] == 1) {

        // Case 3: next to a Dirichlet B.C. location
        if (direction == East || direction == West) {
          out_SSA_velocity[direction] = bc_velocity[direction].u;
        } else {                  // North or South
          out_SSA_velocity[direction] = bc_velocity[direction].v;
        }

      } else {
        // Case 4: elsewhere.
        // No Dirichlet B.C. adjustment here.
      }

    } // end of "if (dirichlet_bc)"
  } // end of the loop over neighbors

  adjust_flow(cell_type, out_SSA_velocity, out_SIA_flux);
}


//! Update the thickness from the diffusive flux and sliding velocity, and the surface and basal mass balance rates.
/*!
  The partial differential equation describing the conservation of mass in the
  map-plane (parallel to the geoid) is
  \f[ \frac{\partial H}{\partial t} = M - S - \nabla\cdot \mathbf{q} \f]
  where
  \f[ \mathbf{q} = \bar{\mathbf{U}} H. \f]
  In these equations \f$H\f$ is the ice thickness,
  \f$M\f$ is the surface mass balance (accumulation or ablation), \f$S\f$ is the
  basal mass balance (e.g. basal melt or freeze-on), and \f$\bar{\mathbf{U}}\f$ is
  the vertically-averaged horizontal velocity of the ice.  This procedure uses
  this conservation of mass equation to update the ice thickness.

  The SurfaceModel IceModel::surface provides \f$M\f$.  The
  OceanModel IceModel::ocean provides \f$S\f$ at locations below
  floating ice (ice shelves).

  Even if we regard the map-plane flux as defined by the formula
  \f$\mathbf{q} = \bar{\mathbf{U}} H\f$, the flow of ice is at least somewhat
  diffusive in almost all cases.  In the non-sliding SIA model it
  is exactly true that \f$\mathbf{q} = - D \nabla h\f$.  In the current method the
  flux is split into the part from the diffusive non-sliding SIA model
  and a part which is a less-diffusive, presumably membrane-stress-dominated
  2D advective velocity, which generally describes sliding:
  \f[ \mathbf{q} = - D \nabla h + \mathbf{U}_b H.\f]
  Here \f$D\f$ is the (positive, scalar) effective diffusivity of the non-sliding
  SIA and \f$\mathbf{U}_b\f$ is the less-diffusive sliding velocity.
  We interpret \f$\mathbf{U}_b\f$ as a basal sliding velocity in the hybrid.

  The main ice-dynamical inputs to this method come from the outputs from
  StressBalance *stress_balance:
  \code
  const IceModelVec2Stag &Qdiff = stress_balance->diffusive_flux();
  const IceModelVec2V &vel_advective = stress_balance->advective_velocity();
  \endcode
  The diffusive flux \f$-D\nabla h\f$ is thus stored in a `IceModelVec2Stag`
  while the less-diffusive velocity \f$\mathbf{U}_b\f$ is stored in a
  `IceModelVec2V`.

  The methods used here are first-order and explicit in time.  The derivatives in
  \f$\nabla \cdot (D \nabla h)\f$ are computed by centered finite difference
  methods.  The diffusive flux `Qdiff` is already stored on the staggered grid
  and it is differenced in a centered way here.  The time-stepping for this part
  of the explicit scheme is controlled by equation (25) in [\ref BBL], so that
  \f$\Delta t \sim \Delta x^2 / \max D\f$; see also [\ref MortonMayers].

  The divergence of the flux from velocity \f$\mathbf{U}_b\f$ is computed by
  the upwinding technique [equation (25) in \ref Winkelmannetal2011] which
  is the donor cell upwind (i.e. Gudunov) method [\ref LeVeque].
  The CFL condition for this advection scheme is checked; see
  computeMax2DSlidingSpeed() and determineTimeStep().  This method implements the
  direct-superposition (PIK) hybrid which adds the SSA velocity to the SIA velocity
  [equation (15) in \ref Winkelmannetal2011].  The hybrid described by equations
  (21) and (22) in \ref BBL is no longer used.

We also compute total ice fluxes in kg s-1 at 3 interfaces:

  \li the ice-atmosphere interface: gets surface mass balance rate from
      SurfaceModel *surface,
  \li the ice-ocean interface at the bottom of ice shelves: gets ocean-imposed
      basal melt rate from OceanModel *ocean, and
  \li the ice-bedrock interface: gets basal melt rate from IceModelVec2S basal_melt_rate.

A unit-conversion occurs for all three quantities, from ice-equivalent m s-1
to kg s-1.  The sign convention about these fluxes is that positve flux means
ice is being \e added to the ice fluid volume at that interface.

These quantities should be understood as *instantaneous at the beginning of
the time-step.*  Multiplying by dt will \b not necessarily give the
corresponding change from the beginning to the end of the time-step.

FIXME:  The calving rate can be computed by post-processing:
mass_rate_of_change = surface_ice_flux + basal_ice_flux + sub_shelf_ice_flux + discharge_flux_mass_rate + nonneg_rule_flux

Removed commented-out code using the coverage ratio to compute the surface mass
balance contribution (to reduce clutter). Please see the commit 26330a7 and
earlier. (CK)

*/
void IceModel::massContExplicitStep(double dt,
                                    const IceModelVec2Stag &diffusive_flux,
                                    const IceModelVec2V &advective_velocity) {

  FluxCounters fluxes;

  const double
    dx                       = m_grid->dx(),
    dy                       = m_grid->dy(),
<<<<<<< HEAD
    ice_density              = m_config->get_double("constants.ice.density");
=======
    ice_density              = m_config->get_double("constants.ice.density"),
    meter_per_s_to_kg_per_m2 = m_dt * ice_density;

  IceModelVec2S &climatic_mass_balance = m_work2d[2];
  assert(m_surface != NULL);
  m_surface->ice_surface_mass_flux(climatic_mass_balance);
>>>>>>> 723f8bc4

  IceModelVec2S &H_new = m_work2d[0];
  H_new.copy_from(m_ice_thickness);

  IceModelVec2S &H_residual = m_work2d[1];

  const IceModelVec2S &bed_topography = m_beddef->bed_elevation();

  IceModelVec::AccessList list;
  list.add(m_cell_area);
  list.add(m_ice_thickness);
  list.add(m_ice_surface_elevation);
  list.add(bed_topography);
<<<<<<< HEAD
  list.add(diffusive_flux);
  list.add(advective_velocity);
=======
  list.add(m_basal_melt_rate);
  list.add(Qdiff);
  list.add(vel_advective);
  list.add(climatic_mass_balance);
>>>>>>> 723f8bc4
  list.add(m_cell_type);
  list.add(H_new);

  // related to PIK part_grid mechanism; see Albrecht et al 2011
  const bool
    do_part_grid             = m_config->get_boolean("geometry.part_grid.enabled"),
    reduce_frontal_thickness = m_config->get_boolean("geometry.part_grid.reduce_frontal_thickness");

  if (do_part_grid) {
    list.add(m_Href);
    list.add(H_residual);
    // FIXME: next line causes mass loss if max_loopcount in redistResiduals()
    //        was not sufficient to zero-out H_residual already
    H_residual.set(0.0);
  }

  const bool dirichlet_bc = m_config->get_boolean("stress_balance.ssa.dirichlet_bc");
  if (dirichlet_bc) {
    list.add(m_ssa_dirichlet_bc_mask);
    list.add(m_ssa_dirichlet_bc_values);
  }

  list.add(m_cumulative_flux_fields.nonneg);
  list.add(m_flux_divergence);

  ParallelSection loop(m_grid->com);
  try {
    for (Points p(*m_grid); p; p.next()) {
      const int i = p.i(), j = p.j();

      // These constants are used to convert ice equivalent
      // thicknesses and thickening rates to kg, for accounting of
      // fluxes during the current time-step.
      const double
        meter_to_kg       = m_cell_area(i,j) * ice_density,
        meter_per_s_to_kg = meter_to_kg * dt;

      // Divergence terms:
      double
        divQ_SIA = 0.0,         // units: [m s-1]
        divQ_SSA = 0.0;         // units: [m s-1]

      // Source terms:
      // Note: here we convert surface mass balance from [kg m-2 s-1] to [m s-1]:
      double
<<<<<<< HEAD
=======
        surface_mass_balance = climatic_mass_balance(i, j) / ice_density, // units: [m s-1]
        basal_melt_rate      = 0.0, // units: [m s-1]
>>>>>>> 723f8bc4
        H_to_Href_flux       = 0.0, // units: [m]
        Href_to_H_flux       = 0.0, // units: [m]
        nonneg_rule_flux     = 0.0; // units: [m]

      StarStencil<int> cell_type = m_cell_type.int_star(i, j);

      StarStencil<double>  H = m_ice_thickness.star(i, j);
      StarStencil<double>  Q(0.0), v(0.0);
      StarStencil<int>     bc_mask(0);
      StarStencil<Vector2> bc_velocity;

      if (dirichlet_bc) {
        bc_mask     = m_ssa_dirichlet_bc_mask.int_star(i, j);
        bc_velocity = m_ssa_dirichlet_bc_values.star(i, j);
      }

      cell_interface_fluxes(i, j, cell_type, bc_mask, bc_velocity,
                            advective_velocity.star(i, j), diffusive_flux.star(i, j),
                            v, Q);

      // Compute divergence terms:
      {
        // Staggered grid Div(Q) for diffusive non-sliding SIA deformation part:
        // divQ_SIA = - D grad h
        divQ_SIA = (Q.e - Q.w) / dx + (Q.n - Q.s) / dy;

        // Plug flow part (i.e. basal sliding; from SSA): upwind by staggered grid
        // PIK method;  this is   \nabla \cdot [(u, v) H]
        divQ_SSA += (v.e * (v.e > 0 ? H.ij : H.e) - v.w * (v.w > 0 ? H.w : H.ij)) / dx;
        divQ_SSA += (v.n * (v.n > 0 ? H.ij : H.n) - v.s * (v.s > 0 ? H.s : H.ij)) / dy;
      }

      if (m_cell_type.ice_free_ocean(i, j)) {
        // Decide whether to apply Albrecht et al 2011 subgrid-scale
        // parameterization
        if (do_part_grid && m_cell_type.next_to_ice(i, j)) {

          // Add the flow contribution to this partially filled cell.
          H_to_Href_flux  = -(divQ_SSA + divQ_SIA) * dt;
          m_Href(i, j)    += H_to_Href_flux;

          if (m_Href(i, j) < 0) {
            m_log->message(2,
                           "PISM WARNING: negative Href at (%d, %d)\n",
                           i, j);

            // Note: this adds mass!
            nonneg_rule_flux += m_Href(i, j);
            m_Href(i, j) = 0;
          }

          double H_threshold = part_grid_threshold_thickness(cell_type, H,
                                                             m_ice_surface_elevation.star(i, j),
                                                             bed_topography(i, j),
                                                             dx,
                                                             reduce_frontal_thickness);
          double coverage_ratio = 1.0;
          if (H_threshold > 0.0) {
            coverage_ratio = m_Href(i, j) / H_threshold;
          }

          if (coverage_ratio >= 1.0) {
            // A partially filled grid cell is now considered to be full.
            H_residual(i, j)     = m_Href(i, j) - H_threshold; // residual ice thickness
            m_Href(i, j)          = 0.0;
            Href_to_H_flux       = H_threshold;
            // A cell that became "full" experiences both SMB and basal melt.
          }

          // In this case the SSA flux goes into the Href variable and does not
          // directly contribute to ice thickness at this location.
          fluxes.sum_divQ_SIA += - divQ_SIA * meter_per_s_to_kg;
          fluxes.sum_divQ_SSA += - divQ_SSA * meter_per_s_to_kg;
          divQ_SIA                = 0.0;
          divQ_SSA                = 0.0;

        }
      } // end of "if (ice_free_ocean)"

      // Dirichlet BC case (should go last to override previous settings):
      if (bc_mask.ij) {
        Href_to_H_flux = 0.0;
        divQ_SIA       = 0.0;
        divQ_SSA       = 0.0;
      }

      m_flux_divergence(i, j) = divQ_SIA + divQ_SSA;

      // mass transport
      H_new(i, j) += - dt * (divQ_SIA + divQ_SSA) + Href_to_H_flux;

      if (H_new(i, j) < 0.0) {
        nonneg_rule_flux += -H_new(i, j);

        // convert from [m] to [kg m-2]:
        m_cumulative_flux_fields.nonneg(i, j) += nonneg_rule_flux * ice_density; // units: [kg m-2]

        // this has to go *after* accounting above!
        H_new(i, j) = 0.0;
      }

      // time-series accounting:
      {
        // all these are in units of [kg]
        fluxes.sum_divQ_SIA += - divQ_SIA       * meter_per_s_to_kg;
        fluxes.sum_divQ_SSA += - divQ_SSA       * meter_per_s_to_kg;
        fluxes.nonneg_rule  += nonneg_rule_flux * meter_to_kg;
        fluxes.H_to_Href    += - H_to_Href_flux * meter_to_kg;
        fluxes.Href_to_H    += Href_to_H_flux   * meter_to_kg;
      }

    }
  } catch (...) {
    loop.failed();
  }
  loop.check();

  // update m_cell_type
  {
    const double thickness_threshold = m_config->get_double("geometry.ice_free_thickness_standard");
    const double sea_level = m_ocean->sea_level_elevation();

    GeometryCalculator gc(*m_config);
    gc.set_icefree_thickness(thickness_threshold);

    // Note that we use H_new here: we need the mask corresponding to the new thickness. Also note
    // that the mask computation is local (we don't need to update ghosts of H_new).
    gc.compute_mask(sea_level, bed_topography, H_new, m_cell_type);
  }

  IceModelVec2S &climatic_mass_balance = m_work2d[2];
  m_surface->ice_surface_mass_flux(climatic_mass_balance);

  apply_surface_and_basal_mass_balance(dt,
                                       m_cell_area,
                                       climatic_mass_balance,
                                       m_basal_melt_rate,
                                       m_cell_type,
                                       dirichlet_bc ? &m_ssa_dirichlet_bc_mask : NULL,
                                       H_new,
                                       fluxes,
                                       m_cumulative_flux_fields);

  // flux accounting
  {
    fluxes.H_to_Href      = GlobalSum(m_grid->com, fluxes.H_to_Href);
    fluxes.Href_to_H      = GlobalSum(m_grid->com, fluxes.Href_to_H);
    fluxes.grounded_basal = GlobalSum(m_grid->com, fluxes.grounded_basal);
    fluxes.nonneg_rule    = GlobalSum(m_grid->com, fluxes.nonneg_rule);
    fluxes.sub_shelf      = GlobalSum(m_grid->com, fluxes.sub_shelf);
    fluxes.sum_divQ_SIA   = GlobalSum(m_grid->com, fluxes.sum_divQ_SIA);
    fluxes.sum_divQ_SSA   = GlobalSum(m_grid->com, fluxes.sum_divQ_SSA);
    fluxes.surface        = GlobalSum(m_grid->com, fluxes.surface);

    m_cumulative_fluxes.H_to_Href      += fluxes.H_to_Href;
    m_cumulative_fluxes.Href_to_H      += fluxes.Href_to_H;
    m_cumulative_fluxes.grounded_basal += fluxes.grounded_basal;
    m_cumulative_fluxes.nonneg_rule    += fluxes.nonneg_rule;
    m_cumulative_fluxes.sub_shelf      += fluxes.sub_shelf;
    m_cumulative_fluxes.sum_divQ_SIA   += fluxes.sum_divQ_SIA;
    m_cumulative_fluxes.sum_divQ_SSA   += fluxes.sum_divQ_SSA;
    m_cumulative_fluxes.surface        += fluxes.surface;
  }

  // finally copy H_new into ice_thickness and communicate ghosted values
  H_new.update_ghosts(m_ice_thickness);

  // distribute residual ice mass if desired
  if (do_part_grid) {
    residual_redistribution(H_residual);
  }

  // Check if the ice thickness exceeded the height of the computational box and stop if it did.
  check_maximum_ice_thickness(m_ice_thickness);
}

/*!
 * Update ice thickness using the surface mass balance and the basal melt rate. This computation is
 * purely local (does not use or update ghosts).
 */
void IceModel::apply_surface_and_basal_mass_balance(double dt,
                                                    const IceModelVec2S &cell_area,
                                                    const IceModelVec2S &climatic_mass_balance,
                                                    const IceModelVec2S &basal_melt_rate,
                                                    const IceModelVec2CellType &cell_type,
                                                    const IceModelVec2Int *bc_mask,
                                                    IceModelVec2S &ice_thickness,
                                                    FluxCounters &fluxes_scalar,
                                                    FluxFields &fluxes_2d) {

  double
    ice_density              = m_config->get_double("constants.ice.density"),
    meter_per_s_to_kg_per_m2 = dt * ice_density;

  const bool
    use_basal_melt_rate = m_config->get_boolean("geometry.update.use_basal_melt_rate");

  IceModelVec::AccessList list;
  list.add(cell_area);
  list.add(climatic_mass_balance);
  list.add(basal_melt_rate);
  list.add(cell_type);
  list.add(ice_thickness);
  list.add(fluxes_2d.climatic_mass_balance);
  list.add(fluxes_2d.basal_grounded);
  list.add(fluxes_2d.basal_floating);

  if (bc_mask) {
    list.add(*bc_mask);
  }

  ParallelSection loop(m_grid->com);
  try {
    for (Points p(*m_grid); p; p.next()) {
      const int i = p.i(), j = p.j();

      // These constants are used to convert ice equivalent thicknesses and thickening rates to kg,
      // for accounting of fluxes during the current time-step.
      const double
        meter_to_kg       = cell_area(i,j) * ice_density,
        meter_per_s_to_kg = meter_to_kg * dt;

      // Convert surface mass balance from [kg m-2 s-1] to [m s-1]:
      double surface_mass_balance = climatic_mass_balance(i, j) / ice_density;

      // basal_melt_rate is in [m s-1]. Note the negative sign converting the melt rate into mass
      // balance.
      double basal_mass_balance   = use_basal_melt_rate ? -basal_melt_rate(i, j) : 0.0;

      bool bc_location = false;
      if (bc_mask) {
        bc_location = bc_mask->as_int(i, j) == 1;
      }

      // Don't modify ice thickness at Dirichlet B.C. locations and in the ice-free ocean.
      if (bc_location or cell_type.ice_free_ocean(i, j)) {
        surface_mass_balance = 0.0;
        basal_mass_balance   = 0.0;
      }

      // surface mass balance
      if (ice_thickness(i, j) + dt * surface_mass_balance < 0.0) {
        // applying the surface mass balance results in negative thickness
        //
        // modify the surface mass balance so that the resulting thickness is zero
        surface_mass_balance = -ice_thickness(i, j) / dt;
        ice_thickness(i, j)  = 0.0;
      } else {
        ice_thickness(i, j) += dt * surface_mass_balance;
      }

      // basal mass balance
      if (ice_thickness(i, j) + dt * basal_mass_balance < 0.0) {
        // applying the basal mass balance results in negative thickness
        //
        // modify the basal mass balance so that the resulting thickness is zero
        basal_mass_balance  = -ice_thickness(i, j) / dt;
        ice_thickness(i, j) = 0.0;
      } else {
        ice_thickness(i, j) += dt * basal_mass_balance;
      }

      // surface_mass_balance has the units of [m s-1]; convert to [kg m-2]
      fluxes_2d.climatic_mass_balance(i, j) += surface_mass_balance * meter_per_s_to_kg_per_m2;

      // basal_mass_balance has the units of [m s-1]; convert to [kg m-2]
      fluxes_2d.basal_grounded(i, j) += basal_mass_balance * meter_per_s_to_kg_per_m2;

      // basal_mass_balance has the units of [m s-1]; convert to [kg m-2]
      fluxes_2d.basal_floating(i, j) += basal_mass_balance * meter_per_s_to_kg_per_m2;

      // time-series accounting:
      {
        if (cell_type.grounded(i, j)) {
          fluxes_scalar.grounded_basal += basal_mass_balance * meter_per_s_to_kg;
        } else {
          fluxes_scalar.sub_shelf      += basal_mass_balance * meter_per_s_to_kg;
        }
        fluxes_scalar.surface += surface_mass_balance * meter_per_s_to_kg;
      }

    }
  } catch (...) {
    loop.failed();
  }
  loop.check();
}

/**
   @brief Updates the fractional "flotation mask".
 */
void IceModel::update_grounded_cell_fraction() {

  const double
    ice_density   = m_config->get_double("constants.ice.density"),
    ocean_density = m_config->get_double("constants.sea_water.density");

  assert(m_ocean != NULL);
  const double sea_level = m_ocean->sea_level_elevation();

  assert(m_beddef != NULL);
  const IceModelVec2S &bed_topography = m_beddef->bed_elevation();

  compute_grounded_cell_fraction(ice_density, ocean_density, sea_level,
                          m_ice_thickness, bed_topography, m_cell_type,
                          m_gl_mask, NULL, NULL);
}

} // end of namespace pism<|MERGE_RESOLUTION|>--- conflicted
+++ resolved
@@ -445,16 +445,7 @@
   const double
     dx                       = m_grid->dx(),
     dy                       = m_grid->dy(),
-<<<<<<< HEAD
     ice_density              = m_config->get_double("constants.ice.density");
-=======
-    ice_density              = m_config->get_double("constants.ice.density"),
-    meter_per_s_to_kg_per_m2 = m_dt * ice_density;
-
-  IceModelVec2S &climatic_mass_balance = m_work2d[2];
-  assert(m_surface != NULL);
-  m_surface->ice_surface_mass_flux(climatic_mass_balance);
->>>>>>> 723f8bc4
 
   IceModelVec2S &H_new = m_work2d[0];
   H_new.copy_from(m_ice_thickness);
@@ -468,15 +459,8 @@
   list.add(m_ice_thickness);
   list.add(m_ice_surface_elevation);
   list.add(bed_topography);
-<<<<<<< HEAD
   list.add(diffusive_flux);
   list.add(advective_velocity);
-=======
-  list.add(m_basal_melt_rate);
-  list.add(Qdiff);
-  list.add(vel_advective);
-  list.add(climatic_mass_balance);
->>>>>>> 723f8bc4
   list.add(m_cell_type);
   list.add(H_new);
 
@@ -522,11 +506,6 @@
       // Source terms:
       // Note: here we convert surface mass balance from [kg m-2 s-1] to [m s-1]:
       double
-<<<<<<< HEAD
-=======
-        surface_mass_balance = climatic_mass_balance(i, j) / ice_density, // units: [m s-1]
-        basal_melt_rate      = 0.0, // units: [m s-1]
->>>>>>> 723f8bc4
         H_to_Href_flux       = 0.0, // units: [m]
         Href_to_H_flux       = 0.0, // units: [m]
         nonneg_rule_flux     = 0.0; // units: [m]
