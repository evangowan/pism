// Copyright (C) 2004--2016 PISM Authors
//
// This file is part of PISM.
//
// PISM is free software; you can redistribute it and/or modify it under the
// terms of the GNU General Public License as published by the Free Software
// Foundation; either version 3 of the License, or (at your option) any later
// version.
//
// PISM is distributed in the hope that it will be useful, but WITHOUT ANY
// WARRANTY; without even the implied warranty of MERCHANTABILITY or FITNESS
// FOR A PARTICULAR PURPOSE.  See the GNU General Public License for more
// details.
//
// You should have received a copy of the GNU General Public License
// along with PISM; if not, write to the Free Software
// Foundation, Inc., 51 Franklin St, Fifth Floor, Boston, MA  02110-1301  USA

#include <cmath>
#include <cassert>
#include <gsl/gsl_math.h>

#include "PISMMohrCoulombYieldStress.hh"
#include "base/hydrology/PISMHydrology.hh"
#include "base/util/IceGrid.hh"
#include "base/util/Mask.hh"
#include "base/util/PISMVars.hh"
#include "base/util/error_handling.hh"
#include "base/util/io/PIO.hh"
#include "base/util/pism_options.hh"
#include "base/util/MaxTimestep.hh"
#include "base/util/pism_utilities.hh"
#include "base/util/IceModelVec2CellType.hh"

namespace pism {

//! \file PISMMohrCoulombYieldStress.cc  Process model which computes pseudo-plastic yield stress for the subglacial layer.
/*! \file PISMMohrCoulombYieldStress.cc
The output variable of this submodel is `tauc`, the pseudo-plastic yield stress
field that is used in the ShallowStressBalance objects.  This quantity is
computed by the Mohr-Coulomb criterion [\ref SchoofTill], but using an empirical
relation between the amount of water in the till and the effective pressure
of the overlying glacier resting on the till [\ref Tulaczyketal2000].

The "dry" strength of the till is a state variable which is private to
the submodel, namely `tillphi`.  Its initialization is nontrivial: either the
`-topg_to_phi`  heuristic is used or inverse modeling can be used.  (In the
latter case `tillphi` can be read-in at the beginning of the run.  Currently
`tillphi` does not evolve during the run.)

This submodel uses a pointer to a Hydrology instance to get the till (pore)
water amount, the effective water layer thickness.  The effective pressure is
derived from this.  Then the effective pressure is combined with tillphi to
compute an updated `tauc` by the Mohr-Coulomb criterion.

This submodel is inactive in floating areas.
*/


MohrCoulombYieldStress::MohrCoulombYieldStress(IceGrid::ConstPtr g,
                                               hydrology::Hydrology *hydro)
  : YieldStress(g) {

  m_topg_to_phi = false;
  m_tauc_to_phi = false;

  m_hydrology = hydro;

  unsigned int stencil_width = m_config->get_double("grid.max_stencil_width");

  m_till_phi.create(m_grid, "tillphi", WITH_GHOSTS, stencil_width);
  m_till_phi.set_attrs("model_state",
                       "friction angle for till under grounded ice sheet",
                       "degrees", "");
  m_till_phi.set_time_independent(true);
  // in this model; need not be time-independent in general

  // internal working space; stencil width needed because redundant computation
  // on overlaps
  m_tillwat.create(m_grid, "tillwat_for_MohrCoulomb",
                   WITH_GHOSTS, stencil_width);
  m_tillwat.set_attrs("internal",
                      "copy of till water thickness held by MohrCoulombYieldStress",
                      "m", "");
  bool addtransportable = m_config->get_boolean("basal_yield_stress.add_transportable_water");
  if (addtransportable == true) {
    m_bwat.create(m_grid, "bwat_for_MohrCoulomb", WITHOUT_GHOSTS);
    m_bwat.set_attrs("internal",
                     "copy of transportable water thickness held by MohrCoulombYieldStress",
                     "m", "");
  }
  m_Po.create(m_grid, "overburden_pressure_for_MohrCoulomb",
              WITH_GHOSTS, stencil_width);
  m_Po.set_attrs("internal",
                 "copy of overburden pressure held by MohrCoulombYieldStress",
                 "Pa", "");
}

MohrCoulombYieldStress::~MohrCoulombYieldStress() {
  // empty
}


//! Initialize the pseudo-plastic till mechanical model.
/*!
The pseudo-plastic till basal resistance model is governed by this power law
equation,
    \f[ \tau_b = - \frac{\tau_c}{|\mathbf{U}|^{1-q} U_{\mathtt{th}}^q} \mathbf{U}, \f]
where \f$\tau_b=(\tau_{(b)x},\tau_{(b)y})\f$ is the basal shear stress and
\f$U=(u,v)\f$ is the sliding velocity.

We call the scalar field \f$\tau_c(t,x,y)\f$ the \e yield \e stress even when
the power \f$q\f$ is not zero; when that power is zero the formula describes
a plastic material with an actual yield stress.  The constant
\f$U_{\mathtt{th}}\f$ is the \e threshhold \e speed, and \f$q\f$ is the \e pseudo
\e plasticity \e exponent.  The current class computes this yield stress field.
See also IceBasalResistancePlasticLaw::drag().

The strength of the saturated till material, the yield stress, is modeled by a
Mohr-Coulomb relation [\ref Paterson, \ref SchoofStream],
    \f[   \tau_c = c_0 + (\tan \varphi) N_{til}, \f]
where \f$N_{til}\f$ is the effective pressure of the glacier on the mineral
till.

The determination of the till friction angle \f$\varphi(x,y)\f$  is important.
It is assumed in this default model to be a time-independent factor which
describes the strength of the unsaturated "dry" (mineral) till material.  Thus
it is assumed to change more slowly than the till water pressure, and it follows
that it changes more slowly than the yield stress and the basal shear stress.

Option `-topg_to_phi` causes call to topg_to_phi() at the beginning of the run.
This determines the map of \f$\varphi(x,y)\f$.  If this option is note given,
the current method leaves `tillphi` unchanged, and thus either in its
read-in-from-file state or with a default constant value from the config file.
*/
void MohrCoulombYieldStress::init_impl() {
  {
    std::string hydrology_tillwat_max = "hydrology.tillwat_max";
    bool till_is_present = m_config->get_double(hydrology_tillwat_max) > 0.0;

    if (not till_is_present) {
      throw RuntimeError::formatted("The Mohr-Coulomb yield stress model cannot be used without till.\n"
                                    "Reset %s or choose a different yield stress model.",
                                    hydrology_tillwat_max.c_str());
    }
  }

  {
    const std::string flag_name = "basal_yield_stress.add_transportable_water";
    hydrology::Routing *hydrology_routing = dynamic_cast<hydrology::Routing*>(m_hydrology);
    if (m_config->get_boolean(flag_name) == true && hydrology_routing == NULL) {
      throw RuntimeError::formatted("Flag %s is set.\n"
                                    "Thus the Mohr-Coulomb yield stress model needs a hydrology::Routing\n"
                                    "(or derived like hydrology::Distributed) object with transportable water.\n"
                                    "The current Hydrology instance is not suitable.  Set flag\n"
                                    "%s to 'no' or choose a different yield stress model.",
                                    flag_name.c_str(), flag_name.c_str());
    }
  }

  m_log->message(2, "* Initializing the default basal yield stress model...\n");

  options::Real
    plastic_phi("-plastic_phi", "constant in space till friction angle",
                m_config->get_double("basal_yield_stress.mohr_coulomb.till_phi_default"));

  options::RealList
    topg_to_phi_option("-topg_to_phi",
                       "Turn on, and specify, the till friction angle parameterization"
                       " based on bedrock elevation (topg)");

  InputOptions opts = process_input_options(m_grid->com);

  if (topg_to_phi_option.is_set() and plastic_phi.is_set()) {
    throw RuntimeError("only one of -plastic_phi and -topg_to_phi is allowed.");
  }

  if (topg_to_phi_option.is_set()) {

    m_log->message(2,
                 "  option -topg_to_phi seen; creating tillphi map from bed elev ...\n");

    if (opts.type == INIT_RESTART or opts.type == INIT_BOOTSTRAP) {

      PIO nc(m_grid->com, "guess_mode");

      nc.open(opts.filename, PISM_READONLY);
      bool tillphi_present = nc.inq_var(m_till_phi.metadata().get_name());
      nc.close();

      if (tillphi_present) {
        m_log->message(2,
                     "PISM WARNING: -topg_to_phi computation will override the '%s' field\n"
                     "              present in the input file '%s'!\n",
                     m_till_phi.metadata().get_string("short_name").c_str(), opts.filename.c_str());
      }
    }

    // note option -topg_to_phi will be read again to get comma separated array of parameters
    m_topg_to_phi = true;

    double phi_min  = topg_to_phi_option[0];
    double phi_max  = topg_to_phi_option[1];
    double topg_min = topg_to_phi_option[2];
    double topg_max = topg_to_phi_option[3];

    m_log->message(2,
                 "  till friction angle (phi) is piecewise-linear function of bed elev (topg):\n"
                 "            /  %5.2f                                 for   topg < %.f\n"
                 "      phi = |  %5.2f + (topg - (%.f)) * (%.2f / %.f)   for   %.f < topg < %.f\n"
                 "            \\  %5.2f                                 for   %.f < topg\n",
                 phi_min, topg_min,
                 phi_min, topg_min, phi_max - phi_min, topg_max - topg_min, topg_min, topg_max,
                 phi_max, topg_max);

<<<<<<< HEAD
  } else if (use_input_file) {
    if (bootstrap) {
      m_till_phi.regrid(filename, OPTIONAL,
                        m_config->get_double("bootstrapping.defaults.tillphi"));
    } else {
      m_till_phi.read(filename, start);
    }
=======
  } else if (opts.type == INIT_RESTART) {
    m_till_phi.read(opts.filename, opts.record);
  } else if (opts.type == INIT_BOOTSTRAP) {
    m_till_phi.regrid(opts.filename, OPTIONAL,
                      m_config->get_double("bootstrapping_tillphi_value_no_var"));
>>>>>>> e2b20763
  } else {
    // Use the default value *or* the value set using the -plastic_phi
    // command-line option.
    m_till_phi.set(plastic_phi);
  }

  // regrid if requested, regardless of how initialized
  regrid("MohrCoulombYieldStress", m_till_phi);

  options::String tauc_to_phi_file("-tauc_to_phi",
                                   "Turn on, and specify, the till friction angle computation"
                                   " which uses basal yield stress (tauc) and the rest of the model state",
                                   "", options::ALLOW_EMPTY);

  if (tauc_to_phi_file.is_set()) {

    if (not tauc_to_phi_file->empty()) {
      // "-tauc_to_phi filename.nc" is given
      m_basal_yield_stress.regrid(tauc_to_phi_file, CRITICAL);
    } else {
      // "-tauc_to_phi" is given (without a file name); assume that tauc has to
      // be present in an input file
      if (opts.type == INIT_BOOTSTRAP) {
        m_basal_yield_stress.regrid(opts.filename, CRITICAL);
      } else {
        m_basal_yield_stress.read(opts.filename, opts.record);
      }
    }

    m_log->message(2,
                   "  Will compute till friction angle (tillphi) as a function"
                   " of the yield stress (tauc)...\n");

    m_tauc_to_phi = true;

  } else {
    m_basal_yield_stress.set(0.0);
  }
}

MaxTimestep MohrCoulombYieldStress::max_timestep_impl(double t) {
  (void) t;
  return MaxTimestep();
}

void MohrCoulombYieldStress::set_till_friction_angle(const IceModelVec2S &input) {
  m_till_phi.copy_from(input);
}

void MohrCoulombYieldStress::add_vars_to_output_impl(const std::string &/*keyword*/,
                                                     std::set<std::string> &result) {
  result.insert("tillphi");
}


void MohrCoulombYieldStress::define_variables_impl(const std::set<std::string> &vars,
                                                   const PIO &nc, IO_Type nctype) {
  if (set_contains(vars, "tillphi")) {
    m_till_phi.define(nc, nctype);
  }
}


void MohrCoulombYieldStress::write_variables_impl(const std::set<std::string> &vars,
                                                  const PIO &nc) {
  if (set_contains(vars, "tillphi")) {
    m_till_phi.write(nc);
  }
}


//! Update the till yield stress for use in the pseudo-plastic till basal stress
//! model.  See also IceBasalResistancePlasticLaw.
/*!
Updates yield stress  @f$ \tau_c @f$  based on modeled till water layer thickness
from a Hydrology object.  We implement the Mohr-Coulomb criterion allowing
a (typically small) till cohesion  @f$ c_0 @f$
and by expressing the coefficient as the tangent of a till friction angle
 @f$ \varphi @f$ :
    @f[   \tau_c = c_0 + (\tan \varphi) N_{til}. @f]
See [@ref Paterson] table 8.1 regarding values.

The effective pressure on the till is empirically-related
to the amount of water in the till.  We use this formula derived from
[@ref Tulaczyketal2000] and documented in [@ref BuelervanPeltDRAFT]:

@f[ N_{til} = \min\left\{P_o, N_0 \left(\frac{\delta P_o}{N_0}\right)^s 10^{(e_0/C_c) (1 - s)}\right\} @f]

where  @f$ s = W_{til} / W_{til}^{max} @f$,  @f$ W_{til}^{max} @f$ =`hydrology_tillwat_max`,
@f$ \delta @f$ =`basal_yield_stress.mohr_coulomb.till_effective_fraction_overburden`,  @f$ P_o @f$  is the
overburden pressure,  @f$ N_0 @f$ =`basal_yield_stress.mohr_coulomb.till_reference_effective_pressure` is a
reference effective pressure,   @f$ e_0 @f$ =`basal_yield_stress.mohr_coulomb.till_reference_void_ratio` is the void ratio
at the reference effective pressure, and  @f$ C_c @f$ =`basal_yield_stress.mohr_coulomb.till_compressibility_coefficient`
is the coefficient of compressibility of the till.  Constants  @f$ N_0, e_0, C_c @f$  are
found by [@ref Tulaczyketal2000] from laboratory experiments on samples of
till.

If `basal_yield_stress.add_transportable_water` is yes then @f$ s @f$ in the above formula
becomes @f$ s = (W + W_{til}) / W_{til}^{max} @f$,
that is, the water amount is the sum @f$ W+W_{til} @f$.  This only works
if @f$ W @f$ is present, that is, if `hydrology` points to a
hydrology::Routing (or derived class thereof).
 */
void MohrCoulombYieldStress::update_impl() {

  if (m_topg_to_phi) {
    this->topg_to_phi();
    m_topg_to_phi = false;
  }

  if (m_tauc_to_phi) {
    this->tauc_to_phi();
    m_tauc_to_phi = false;
  }

<<<<<<< HEAD
  if ((fabs(my_t - m_t) < 1e-12) &&
      (fabs(my_dt - m_dt) < 1e-12)) {
    return;
  }

  m_t = my_t;
  m_dt = my_dt;
  // this model does no internal time-stepping

  bool slipperygl       = m_config->get_boolean("basal_yield_stress.slippery_grounding_lines"),
       addtransportable = m_config->get_boolean("basal_yield_stress.add_transportable_water");
=======
  bool slipperygl       = m_config->get_boolean("tauc_slippery_grounding_lines"),
       addtransportable = m_config->get_boolean("tauc_add_transportable_water");
>>>>>>> e2b20763

  const double high_tauc   = m_config->get_double("basal_yield_stress.ice_free_bedrock"),
               tillwat_max = m_config->get_double("hydrology.tillwat_max"),
               c0          = m_config->get_double("basal_yield_stress.mohr_coulomb.till_cohesion"),
               N0          = m_config->get_double("basal_yield_stress.mohr_coulomb.till_reference_effective_pressure"),
               e0overCc    = m_config->get_double("basal_yield_stress.mohr_coulomb.till_reference_void_ratio")
                                / m_config->get_double("basal_yield_stress.mohr_coulomb.till_compressibility_coefficient"),
               delta       = m_config->get_double("basal_yield_stress.mohr_coulomb.till_effective_fraction_overburden"),
               tlftw       = m_config->get_double("basal_yield_stress.mohr_coulomb.till_log_factor_transportable_water");

  hydrology::Routing* hydrowithtransport = dynamic_cast<hydrology::Routing*>(m_hydrology);
  if (m_hydrology) {
    m_hydrology->till_water_thickness(m_tillwat);
    m_hydrology->overburden_pressure(m_Po);
    if (addtransportable == true) {
        assert(hydrowithtransport != NULL);
        hydrowithtransport->subglacial_water_thickness(m_bwat);
    }
  }

  const IceModelVec2CellType &mask           = *m_grid->variables().get_2d_cell_type("mask");
  const IceModelVec2S        &bed_topography = *m_grid->variables().get_2d_scalar("bedrock_altitude");

  IceModelVec::AccessList list;
  if (addtransportable == true) {
    list.add(m_bwat);
  }
  list.add(m_tillwat);
  list.add(m_till_phi);
  list.add(m_basal_yield_stress);
  list.add(mask);
  list.add(bed_topography);
  list.add(m_Po);

  for (Points p(*m_grid); p; p.next()) {
    const int i = p.i(), j = p.j();

    if (mask.ocean(i, j)) {
      m_basal_yield_stress(i, j) = 0.0;
    } else if (mask.ice_free(i, j)) {
      m_basal_yield_stress(i, j) = high_tauc;  // large yield stress if grounded and ice-free
    } else { // grounded and there is some ice
      // user can ask that marine grounding lines get special treatment
      const double sea_level = 0.0; // FIXME: get sea-level from correct PISM source
      double water = m_tillwat(i,j); // usual case
      if (slipperygl == true &&
          bed_topography(i,j) <= sea_level &&
          (mask.next_to_floating_ice(i,j) || mask.next_to_ice_free_ocean(i,j))) {
        water = tillwat_max;
      } else if (addtransportable == true) {
        water = m_tillwat(i,j) + tlftw * log(1.0 + m_bwat(i,j) / tlftw);
      }
      double
        s    = water / tillwat_max,
        Ntil = N0 * pow(delta * m_Po(i,j) / N0, s) * pow(10.0, e0overCc * (1.0 - s));
      Ntil = std::min(m_Po(i,j), Ntil);

      m_basal_yield_stress(i, j) = c0 + Ntil * tan((M_PI/180.0) * m_till_phi(i, j));
    }
  }

  m_basal_yield_stress.update_ghosts();
}

//! Computes the till friction angle phi as a piecewise linear function of bed elevation, according to user options.
/*!
Computes the till friction angle \f$\phi(x,y)\f$ at a location as the following
increasing, piecewise-linear function of the bed elevation \f$b(x,y)\f$.  Let
        \f[ M = (\phi_{\text{max}} - \phi_{\text{min}}) / (b_{\text{max}} - b_{\text{min}}) \f]
be the slope of the nontrivial part.  Then
        \f[ \phi(x,y) = \begin{cases}
                \phi_{\text{min}}, & b(x,y) \le b_{\text{min}}, \\
                \phi_{\text{min}} + (b(x,y) - b_{\text{min}}) \,M,
                                  &  b_{\text{min}} < b(x,y) < b_{\text{max}}, \\
                \phi_{\text{max}}, & b_{\text{max}} \le b(x,y), \end{cases} \f]
where \f$\phi_{\text{min}}=\f$`phi_min`, \f$\phi_{\text{max}}=\f$`phi_max`,
\f$b_{\text{min}}=\f$`topg_min`, \f$b_{\text{max}}=\f$`topg_max`.

The default values are vaguely suitable for Antarctica.  See src/pism_config.cdl.
*/
void MohrCoulombYieldStress::topg_to_phi() {

  double phi_min  = m_config->get_double("basal_yield_stress.mohr_coulomb.topg_to_phi.phi_min"),
         phi_max  = m_config->get_double("basal_yield_stress.mohr_coulomb.topg_to_phi.phi_max"),
         topg_min = m_config->get_double("basal_yield_stress.mohr_coulomb.topg_to_phi.topg_min"),
         topg_max = m_config->get_double("basal_yield_stress.mohr_coulomb.topg_to_phi.topg_max");

  options::RealList option("-topg_to_phi",
                           "Turn on, and specify, the till friction angle parameterization"
                           " based on bedrock elevation (topg)");

  if (option.is_set() and option->size() != 4) {
    throw RuntimeError::formatted("invalid -topg_to_phi arguments: has to be a list"
                                  " of 4 numbers, got %d", (int)option->size());
  }

  if (option.is_set()) {
    phi_min  = option[0];
    phi_max  = option[1];
    topg_min = option[2];
    topg_max = option[3];
  }

  if (phi_min >= phi_max) {
    throw RuntimeError("invalid -topg_to_phi arguments: phi_min < phi_max is required");
  }

  if (topg_min >= topg_max) {
    throw RuntimeError("invalid -topg_to_phi arguments: topg_min < topg_max is required");
  }

  const IceModelVec2S &bed_topography = *m_grid->variables().get_2d_scalar("bedrock_altitude");

  double slope = (phi_max - phi_min) / (topg_max - topg_min);

  IceModelVec::AccessList list;
  list.add(bed_topography);
  list.add(m_till_phi);

  for (Points p(*m_grid); p; p.next()) {
    const int i = p.i(), j = p.j();
    const double bed = bed_topography(i, j);

    if (bed <= topg_min) {
      m_till_phi(i, j) = phi_min;
    } else if (bed >= topg_max) {
      m_till_phi(i, j) = phi_max;
    } else {
      m_till_phi(i, j) = phi_min + (bed - topg_min) * slope;
    }
  }

  // communicate ghosts so that the tauc computation can be performed locally
  // (including ghosts of tauc, that is)
  m_till_phi.update_ghosts();
}


void MohrCoulombYieldStress::tauc_to_phi() {
  const double c0 = m_config->get_double("basal_yield_stress.mohr_coulomb.till_cohesion"),
    N0            = m_config->get_double("basal_yield_stress.mohr_coulomb.till_reference_effective_pressure"),
    e0overCc      = (m_config->get_double("basal_yield_stress.mohr_coulomb.till_reference_void_ratio") /
                     m_config->get_double("basal_yield_stress.mohr_coulomb.till_compressibility_coefficient")),
    delta         = m_config->get_double("basal_yield_stress.mohr_coulomb.till_effective_fraction_overburden"),
    tillwat_max   = m_config->get_double("hydrology.tillwat_max");

  assert(m_hydrology != NULL);

  m_hydrology->till_water_thickness(m_tillwat);
  m_hydrology->overburden_pressure(m_Po);

  const IceModelVec2CellType &mask = *m_grid->variables().get_2d_cell_type("mask");

  IceModelVec::AccessList list;
  list.add(mask);
  list.add(m_basal_yield_stress);
  list.add(m_tillwat);
  list.add(m_Po);
  list.add(m_till_phi);

  // make sure that we have enough ghosts:
  unsigned int GHOSTS = m_till_phi.get_stencil_width();
  assert(mask.get_stencil_width()      >= GHOSTS);
  assert(m_basal_yield_stress.get_stencil_width()    >= GHOSTS);
  assert(m_tillwat.get_stencil_width() >= GHOSTS);
  assert(m_Po.get_stencil_width()      >= GHOSTS);

  for (PointsWithGhosts p(*m_grid, GHOSTS); p; p.next()) {
    const int i = p.i(), j = p.j();

    if (mask.ocean(i, j)) {
      // no change
    } else if (mask.ice_free(i, j)) {
      // no change
    } else { // grounded and there is some ice
      double s    = m_tillwat(i,j) / tillwat_max,
        Ntil = N0 * pow(delta * m_Po(i,j) / N0, s) * pow(10.0, e0overCc * (1.0 - s));
      Ntil = std::min(m_Po(i,j), Ntil);
      m_till_phi(i, j) = 180.0/M_PI * atan((m_basal_yield_stress(i, j) - c0) / Ntil);
    }
  }
}

} // end of namespace pism<|MERGE_RESOLUTION|>--- conflicted
+++ resolved
@@ -213,21 +213,11 @@
                  phi_min, topg_min, phi_max - phi_min, topg_max - topg_min, topg_min, topg_max,
                  phi_max, topg_max);
 
-<<<<<<< HEAD
-  } else if (use_input_file) {
-    if (bootstrap) {
-      m_till_phi.regrid(filename, OPTIONAL,
-                        m_config->get_double("bootstrapping.defaults.tillphi"));
-    } else {
-      m_till_phi.read(filename, start);
-    }
-=======
   } else if (opts.type == INIT_RESTART) {
     m_till_phi.read(opts.filename, opts.record);
   } else if (opts.type == INIT_BOOTSTRAP) {
     m_till_phi.regrid(opts.filename, OPTIONAL,
-                      m_config->get_double("bootstrapping_tillphi_value_no_var"));
->>>>>>> e2b20763
+                      m_config->get_double("bootstrapping.defaults.tillphi"));
   } else {
     // Use the default value *or* the value set using the -plastic_phi
     // command-line option.
@@ -343,22 +333,8 @@
     m_tauc_to_phi = false;
   }
 
-<<<<<<< HEAD
-  if ((fabs(my_t - m_t) < 1e-12) &&
-      (fabs(my_dt - m_dt) < 1e-12)) {
-    return;
-  }
-
-  m_t = my_t;
-  m_dt = my_dt;
-  // this model does no internal time-stepping
-
   bool slipperygl       = m_config->get_boolean("basal_yield_stress.slippery_grounding_lines"),
        addtransportable = m_config->get_boolean("basal_yield_stress.add_transportable_water");
-=======
-  bool slipperygl       = m_config->get_boolean("tauc_slippery_grounding_lines"),
-       addtransportable = m_config->get_boolean("tauc_add_transportable_water");
->>>>>>> e2b20763
 
   const double high_tauc   = m_config->get_double("basal_yield_stress.ice_free_bedrock"),
                tillwat_max = m_config->get_double("hydrology.tillwat_max"),
