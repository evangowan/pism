// Copyright (C) 2008-2016 PISM Authors
//
// This file is part of PISM.
//
// PISM is free software; you can redistribute it and/or modify it under the
// terms of the GNU General Public License as published by the Free Software
// Foundation; either version 3 of the License, or (at your option) any later
// version.
//
// PISM is distributed in the hope that it will be useful, but WITHOUT ANY
// WARRANTY; without even the implied warranty of MERCHANTABILITY or FITNESS
// FOR A PARTICULAR PURPOSE.  See the GNU General Public License for more
// details.
//
// You should have received a copy of the GNU General Public License
// along with PISM; if not, write to the Free Software
// Foundation, Inc., 51 Franklin St, Fifth Floor, Boston, MA  02110-1301  USA

#include <gsl/gsl_math.h>

#include "base/util/IceGrid.hh"
#include "base/util/MaxTimestep.hh"
#include "base/util/PISMVars.hh"
#include "base/util/io/PIO.hh"
#include "base/util/pism_const.hh"
#include "base/util/pism_utilities.hh"
#include "icebin/IBSurfaceModel.hh"

namespace pism {
namespace icebin {

///// Constant-in-time surface model for accumulation,
///// ice surface temperature parameterized as in PISM-IBSurfaceModel dependent on latitude and surface elevation


IBSurfaceModel::IBSurfaceModel(IceGrid::ConstPtr g) : SurfaceModel(g) {
  printf("BEGIN IBSurfaceModel::allocate_IBSurfaceModel()\n");
  icebin_wflux.create(m_grid, "icebin_wflux", WITHOUT_GHOSTS);
  icebin_wflux.set_attrs("climate_state",
                         "constant-in-time ice-equivalent surface mass balance (accumulation/ablation) rate",
                         "kg m-2 s-1", "land_ice_surface_specific_mass_balance");
  icebin_wflux.metadata().set_string("glaciological_units", "kg m-2 year-1");
  icebin_wflux.write_in_glaciological_units = true;

  icebin_deltah.create(m_grid, "icebin_deltah", WITHOUT_GHOSTS);
  icebin_deltah.set_attrs(
      "climate_state", "enthalpy of constant-in-time ice-equivalent surface mass balance (accumulation/ablation) rate",
      "W m-2", "");
  icebin_deltah.metadata().set_string("glaciological_units", "kg m-2 year-1");
  //	icebin_deltah.write_in_glaciological_units = true;


  icebin_massxfer.create(m_grid, "icebin_massxfer", WITHOUT_GHOSTS);
  icebin_massxfer.set_attrs(
      "climate_state", "enthalpy of constant-in-time ice-equivalent surface mass balance (accumulation/ablation) rate",
      "kg m-2 s-1", "");


  icebin_enthxfer.create(m_grid, "icebin_enthxfer", WITHOUT_GHOSTS);
  icebin_enthxfer.set_attrs("climate_state", "constant-in-time heat flux through top surface", "W m-2", "");

  // This variable is computed from the inputs above.
  surface_temp.create(m_grid, "surface_temp", WITHOUT_GHOSTS);
  surface_temp.set_attrs("climate_state", "Temperature to use for Dirichlet B.C. at surface", "K", "");

  printf("END IBSurfaceModel::allocate_IBSurfaceModel()\n");
}

void IBSurfaceModel::attach_atmosphere_model_impl(atmosphere::AtmosphereModel *input) {
  delete input;
}

void IBSurfaceModel::init_impl() {
<<<<<<< HEAD
  bool do_regrid = false;
  int start      = -1;

  m_t = m_dt = GSL_NAN; // every re-init restarts the clock

=======
  m_t = m_dt = GSL_NAN; // every re-init restarts the clock

>>>>>>> e2b20763
  m_log->message(2, "* Initializing the IceBin interface surface model IBSurfaceModel.\n"
                    "  IceBin changes its state when surface conditions change.\n");

  // find PISM input file to read data from:
  m_input_file = process_input_options(m_grid->com).filename;

  // It doesn't matter what we set this to, it will be re-set later.
  icebin_wflux.set(0.0);
  icebin_deltah.set(0.0);
  icebin_massxfer.set(0.0);
  icebin_enthxfer.set(0.0);
  surface_temp.set(0.0);

  _initialized = true;
}

MaxTimestep IBSurfaceModel::max_timestep_impl(double t) {
  (void)t;
  return MaxTimestep();
}

void IBSurfaceModel::update_impl(double my_t, double my_dt) {
  if ((fabs(my_t - m_t) < 1e-12) && (fabs(my_dt - m_dt) < 1e-12)) {
    return;
  }

  m_t  = my_t;
  m_dt = my_dt;
}

void IBSurfaceModel::get_diagnostics_impl(std::map<std::string, Diagnostic::Ptr> & /*dict*/,
                                          std::map<std::string, TSDiagnostic::Ptr> & /*ts_dict*/) {
  // empty (does not have an atmosphere model)
}

void IBSurfaceModel::ice_surface_mass_flux_impl(IceModelVec2S &result) {
  result.copy_from(icebin_massxfer);
}

void IBSurfaceModel::ice_surface_temperature_impl(IceModelVec2S &result) {
  result.copy_from(surface_temp);
}

void IBSurfaceModel::add_vars_to_output_impl(const std::string & /*keyword*/, std::set<std::string> &result) {
  result.insert("icebin_wflux");
  result.insert("icebin_deltah");
  result.insert("icebin_massxfer");
  result.insert("icebin_enthxfer");
  result.insert("surface_temp");
  // does not call atmosphere->add_vars_to_output().
}

void IBSurfaceModel::define_variables_impl(const std::set<std::string> &vars, const PIO &nc, IO_Type nctype) {
  SurfaceModel::define_variables_impl(vars, nc, nctype);

  if (set_contains(vars, "icebin_enthxfer"))
    icebin_enthxfer.define(nc, nctype);
  if (set_contains(vars, "icebin_wflux"))
    icebin_wflux.define(nc, nctype);
  if (set_contains(vars, "icebin_deltah"))
    icebin_deltah.define(nc, nctype);
  if (set_contains(vars, "icebin_massxfer"))
    icebin_massxfer.define(nc, nctype);
  if (set_contains(vars, "surface_temp"))
    surface_temp.define(nc, nctype);
}

void IBSurfaceModel::write_variables_impl(const std::set<std::string> &vars, const PIO &nc) {
  if (set_contains(vars, "icebin_enthxfer"))
    icebin_enthxfer.write(nc);
  if (set_contains(vars, "icebin_wflux"))
    icebin_wflux.write(nc);
  if (set_contains(vars, "icebin_deltah"))
    icebin_deltah.write(nc);
  if (set_contains(vars, "icebin_massxfer"))
    icebin_massxfer.write(nc);
  if (set_contains(vars, "surface_temp"))
    surface_temp.write(nc);
}

} // end of namespace surface
} // end of namespace pism<|MERGE_RESOLUTION|>--- conflicted
+++ resolved
@@ -71,16 +71,8 @@
 }
 
 void IBSurfaceModel::init_impl() {
-<<<<<<< HEAD
-  bool do_regrid = false;
-  int start      = -1;
-
   m_t = m_dt = GSL_NAN; // every re-init restarts the clock
 
-=======
-  m_t = m_dt = GSL_NAN; // every re-init restarts the clock
-
->>>>>>> e2b20763
   m_log->message(2, "* Initializing the IceBin interface surface model IBSurfaceModel.\n"
                     "  IceBin changes its state when surface conditions change.\n");
 
