--- conflicted
+++ resolved
@@ -166,18 +166,11 @@
   return 0;
 }
 
-<<<<<<< HEAD
-void PALapseRates::add_vars_to_output(string keyword, set<string> &result) {
-  if (keyword != "small") {
-    result.insert("air_temp");
-    result.insert("precipitation");
-=======
 void PALapseRates::add_vars_to_output(string keyword, map<string,NCSpatialVariable> &result) {
   input_model->add_vars_to_output(keyword, result);
 
   if (keyword == "medium" || keyword == "big") {
     result["air_temp"] = air_temp;
-    result["precip"]   = precip;
->>>>>>> 09f904a0
+    result["precipitation"]   = precipitation;
   }
 }