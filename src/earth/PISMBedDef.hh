// Copyright (C) 2010, 2011, 2012, 2013, 2014, 2015, 2016 PISM Authors
//
// This file is part of PISM.
//
// PISM is free software; you can redistribute it and/or modify it under the
// terms of the GNU General Public License as published by the Free Software
// Foundation; either version 3 of the License, or (at your option) any later
// version.
//
// PISM is distributed in the hope that it will be useful, but WITHOUT ANY
// WARRANTY; without even the implied warranty of MERCHANTABILITY or FITNESS
// FOR A PARTICULAR PURPOSE.  See the GNU General Public License for more
// details.
//
// You should have received a copy of the GNU General Public License
// along with PISM; if not, write to the Free Software
// Foundation, Inc., 51 Franklin St, Fifth Floor, Boston, MA  02110-1301  USA

#ifndef __BedDef_hh
#define __BedDef_hh

#include "base/util/PISMComponent.hh"
#include "base/util/iceModelVec.hh"

namespace pism {

//! @brief Bed-related models: bed deformation (provide bed elevation
//! and uplift) and (soon) bed erosion.
namespace bed {

//! PISM bed deformation model (base class).
class BedDef : public Component_TS {
public:
  BedDef(IceGrid::ConstPtr g);
  virtual ~BedDef();

  void init();
  void init(const IceModelVec2S &bed_elevation,
            const IceModelVec2S &bed_uplift,
            const IceModelVec2S &ice_thickness);

  using Component_TS::update;
  void update(const IceModelVec2S &ice_thickness,
              double my_t, double my_dt);

  const IceModelVec2S& bed_elevation() const;
  const IceModelVec2S& uplift() const;

  void set_elevation(const IceModelVec2S &input);
  void set_uplift(const IceModelVec2S &input);

protected:
  virtual void define_model_state_impl(const PIO &output) const;
  virtual void write_model_state_impl(const PIO &output) const;

  void update_impl(double my_t, double my_dt);
  virtual void update_with_thickness_impl(const IceModelVec2S &ice_thickness,
                                          double my_t, double my_dt) = 0;
  virtual void init_impl();
  virtual void init_with_inputs_impl(const IceModelVec2S &bed_elevation,
                                     const IceModelVec2S &bed_uplift,
                                     const IceModelVec2S &ice_thickness);
<<<<<<< HEAD
=======
  virtual void apply_topg_offset(const std::string &filename);
>>>>>>> 723f8bc4

  void compute_uplift(double dt_beddef);
protected:
  //! time of the last bed deformation update
  double m_t_beddef_last;

  //! current bed elevation
  IceModelVec2S m_topg;

  //! bed elevation at the beginning of a run
  IceModelVec2S m_topg_initial;

  //! bed elevation at the time of the last update
  IceModelVec2S m_topg_last;

  //! bed uplift rate
  IceModelVec2S m_uplift;
};

class PBNull : public BedDef {
public:
  PBNull(IceGrid::ConstPtr g);
protected:
  void update_with_thickness_impl(const IceModelVec2S &ice_thickness,
                                  double my_t, double my_dt);
  MaxTimestep max_timestep_impl(double t) const;
  void init_impl();
};

//! Pointwide isostasy bed deformation model.
class PBPointwiseIsostasy : public BedDef {
public:
  PBPointwiseIsostasy(IceGrid::ConstPtr g);
  virtual ~PBPointwiseIsostasy();
protected:
  virtual MaxTimestep max_timestep_impl(double t) const;
  virtual void init_impl();
  void update_with_thickness_impl(const IceModelVec2S &ice_thickness,
                                  double my_t, double my_dt);
  IceModelVec2S m_thk_last;       //!< last ice thickness
};

} // end of namespace bed
} // end of namespace pism

#endif  // __BedDef_hh<|MERGE_RESOLUTION|>--- conflicted
+++ resolved
@@ -60,10 +60,7 @@
   virtual void init_with_inputs_impl(const IceModelVec2S &bed_elevation,
                                      const IceModelVec2S &bed_uplift,
                                      const IceModelVec2S &ice_thickness);
-<<<<<<< HEAD
-=======
   virtual void apply_topg_offset(const std::string &filename);
->>>>>>> 723f8bc4
 
   void compute_uplift(double dt_beddef);
 protected:
