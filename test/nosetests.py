"""This file contains very superficial tests of the PISM Python
wrappers. The goal is to be able to detect changes in the API
(function signatures, etc), not to test correctness.

Use with nose (https://pypi.python.org/pypi/nose/) and coverage.py
(https://pypi.python.org/pypi/coverage)

Run this to get a coverage report:

nosetests --with-coverage --cover-branches --cover-html --cover-package=PISM test/nosetests.py
"""

import PISM
import sys
import numpy as np

def create_dummy_grid():
    "Create a dummy grid"
    ctx = PISM.Context()
    params = PISM.GridParameters(ctx.config)
    params.ownership_ranges_from_options(ctx.size)
    return PISM.IceGrid(ctx.ctx, params)

def context_test():
    "Test creating a new PISM context"
    ctx = PISM.Context()
    config = ctx.config
    us = ctx.unit_system
    EC = ctx.enthalpy_converter


def context_missing_attribute_test():
    "Test the handling of missing attributes"
    ctx = PISM.Context()
    try:
        config = ctx.foo        # there is no "foo", this should fail
        return False
    except AttributeError:
        return True

def create_grid_test():
    "Test the creation of the IceGrid object"
    grid1 = create_dummy_grid()

    grid2 = PISM.model.initGrid(PISM.Context(), 100e3, 100e3, 4000, 11, 11, 21, PISM.NOT_PERIODIC)


def algorithm_failure_exception_test():
    "Test the AlgorithmFailureException class"
    try:
        raise PISM.AlgorithmFailureException("no good reason")
        return False            # should not be reached
    except PISM.AlgorithmFailureException as e:
        print "calling e.reason(): ", e.reason()
        print "{}".format(e)
        return True


def printing_test():
    "Test verbPrintf"
    ctx = PISM.Context()
    PISM.verbPrintf(1, ctx.com, "hello %s!\n", "world")


def random_vec_test():
    "Test methods creating random fields"
    grid = create_dummy_grid()

    vec_scalar = PISM.vec.randVectorS(grid, 1.0)
    vec_vector = PISM.vec.randVectorV(grid, 2.0)

    vec_scalar_ghosted = PISM.vec.randVectorS(grid, 1.0, 2)
    vec_vector_ghosted = PISM.vec.randVectorV(grid, 2.0, 2)


def vec_metadata_test():
    "Test accessing IceModelVec metadata"
    grid = create_dummy_grid()

    vec_scalar = PISM.vec.randVectorS(grid, 1.0)

    m = vec_scalar.metadata()

    m.set_string("units", "kg")

    print m.get_string("units")


def vars_ownership_test():
    "Test passing IceModelVec ownership from Python to C++ (i.e. PISM)."
    grid = create_dummy_grid()
    variables = PISM.Vars()

    print "Adding 'thk'..."
    variables.add(PISM.model.createIceThicknessVec(grid))
    print "Returned from add_thk()..."

    print "Getting 'thk' from variables..."
    thk = variables.get("thk")
    print thk
    thk.begin_access()
    print "thickness at 0,0 is", thk[0, 0]
    thk.end_access()


def vec_access_test():
    "Test the PISM.vec.Access class and IceGrid::points, points_with_ghosts, coords"
    grid = create_dummy_grid()

    vec_scalar = PISM.vec.randVectorS(grid, 1.0)
    vec_scalar_ghosted = PISM.vec.randVectorS(grid, 1.0, 2)

    with PISM.vec.Access(comm=[vec_scalar_ghosted], nocomm=vec_scalar):
        for (i, j) in grid.points_with_ghosts():
            pass

    with PISM.vec.Access(comm=vec_scalar_ghosted, nocomm=[vec_scalar]):
        for (i, j) in grid.points():
            # do something
            pass

        for (i, j, x, y) in grid.coords():
            # do something with coordinates
            pass

    # try with nocomm=None
    with PISM.vec.Access(comm=vec_scalar_ghosted):
        pass


def toproczero_test():
    "Test communication to processor 0"
    grid = create_dummy_grid()

    vec_scalar = PISM.vec.randVectorS(grid, 1.0)
    vec_vector = PISM.vec.randVectorV(grid, 2.0)

    tz = PISM.vec.ToProcZero(grid)
    array_scalar_0 = tz.communicate(vec_scalar)

    tz2 = PISM.vec.ToProcZero(grid, dof=2, dim=2)
    array_vector_0 = tz2.communicate(vec_vector)

    try:
        tz3 = PISM.vec.ToProcZero(grid, dof=2, dim=3)
        return False
    except NotImplementedError:
        # 3D fields are not supported (yet)
        pass


def create_modeldata_test():
    "Test creating the ModelData class"
    grid = create_dummy_grid()
    md = PISM.model.ModelData(grid)

    md2 = PISM.model.ModelData(grid, config=grid.ctx().config())


def grid_from_file_test():
    "Intiialize a grid from a file"
    grid = create_dummy_grid()

    enthalpy = PISM.model.createEnthalpyVec(grid)
    enthalpy.set(80e3)

    output_file = "test_grid_from_file.nc"
    pio = PISM.util.prepare_output(output_file)

    enthalpy.write(pio)

    pio = PISM.PIO(grid.com, "netcdf3", output_file, PISM.PISM_READONLY)

    grid2 = PISM.IceGrid.FromFile(grid.ctx(), pio, "enthalpy", PISM.NOT_PERIODIC)


def create_special_vecs_test():
    "Test helpers used to create standard PISM fields"
    grid = create_dummy_grid()

    usurf = PISM.model.createIceSurfaceVec(grid)

    thk = PISM.model.createIceThicknessVec(grid)

    usurfstore = PISM.model.createIceSurfaceStoreVec(grid)

    thkstore = PISM.model.createIceThicknessStoreVec(grid)

    bed = PISM.model.createBedrockElevationVec(grid)

    tauc = PISM.model.createYieldStressVec(grid)

    strainheat = PISM.model.createStrainHeatingVec(grid)

    u, v, w = PISM.model.create3DVelocityVecs(grid)

    hardav = PISM.model.createAveragedHardnessVec(grid)

    enthalpy = PISM.model.createEnthalpyVec(grid)

    age = PISM.model.createAgeVec(grid)

    bmr = PISM.model.createBasalMeltRateVec(grid)

    tillphi = PISM.model.createTillPhiVec(grid)

    cell_area = PISM.model.createCellAreaVec(grid)

    basal_water = PISM.model.createBasalWaterVec(grid)

    gl_mask = PISM.model.createGroundingLineMask(grid)

    vel = PISM.model.create2dVelocityVec(grid)

    taudx = PISM.model.createDrivingStressXVec(grid)

    taudy = PISM.model.createDrivingStressYVec(grid)

    vel_misfit_weight = PISM.model.createVelocityMisfitWeightVec(grid)

    cbar = PISM.model.createCBarVec(grid)

    mask = PISM.model.createIceMaskVec(grid)

    bcmask = PISM.model.createBCMaskVec(grid)

    no_model_mask = PISM.model.createNoModelMaskVec(grid)

    zeta_fixed_mask = PISM.model.createZetaFixedMaskVec(grid)

    lon = PISM.model.createLongitudeVec(grid)

    lat = PISM.model.createLatitudeVec(grid)

    # test ModelVecs.add()
    modeldata = PISM.model.ModelData(grid)
    vecs = modeldata.vecs

    vecs.add(mask)

    print vecs
    # test getattr
    vecs.mask

    return True


def options_test():
    "Test command-line option handling"
    ctx = PISM.Context()

    o = PISM.PETSc.Options()

    M = PISM.optionsInt("-M", "description", default=100)
    M = PISM.optionsInt("-M", "description", default=None)

    S = PISM.optionsString("-S", "description", default="string")
    S = PISM.optionsString("-S", "description", default=None)

    R = PISM.optionsReal("-R", "description", default=1.5)
    R = PISM.optionsReal("-R", "description", default=None)

    o.setValue("-B", "on")
    B = PISM.optionsFlag("-B", "description", default=False)
    B = PISM.optionsFlag("B", "description", default=False)
    B = PISM.optionsFlag("-B", "description", default=None)

    o.setValue("-no_C", "on")
    C = PISM.optionsFlag("C", "description", default=None)

    D = PISM.optionsFlag("D", "description", default=None)
    D = PISM.optionsFlag("D", "description", default=True)

    o.setValue("-no_D", "on")
    o.setValue("-D", "on")
    try:
        # should throw RuntimeError
        D = PISM.optionsFlag("D", "description", default=None)
        return False
    except RuntimeError:
        pass

    o.setValue("-IA", "1,2,3")
    IA = PISM.optionsIntArray("-IA", "description", default=[1, 2])
    IA = PISM.optionsIntArray("-IA", "description", default=None)
    IA2 = PISM.optionsIntArray("-IA2", "description", default=None)
    IA2 = PISM.optionsIntArray("-IA2", "description", default=[1, 2])

    o.setValue("-RA", "1,2,3")
    RA = PISM.optionsRealArray("-RA", "description", default=[2, 3])
    RA = PISM.optionsRealArray("-RA", "description", default=None)
    RA2 = PISM.optionsRealArray("-RA2", "description", default=[2, 3])
    RA2 = PISM.optionsRealArray("-RA2", "description", default=None)

    o.setValue("-SA", "1,2,3")
    SA = PISM.optionsStringArray("-SA", "description", default="one,two")
    SA = PISM.optionsStringArray("-SA", "description", default=None)
    SA2 = PISM.optionsStringArray("-SA2", "description", default="two,three")
    SA2 = PISM.optionsStringArray("-SA2", "description", default=None)

    M = PISM.optionsList("-L", "description", choices="one,two", default="one")
    M = PISM.optionsList("-L", "description", choices="one,two", default=None)


def pism_vars_test():
    """Test adding fields to and getting them from pism::Vars."""
    grid = create_dummy_grid()

    v = grid.variables()

    v.add(PISM.model.createIceThicknessVec(grid))

    # test getting by short name
    print v.get("thk").metadata().get_string("units")

    # test getting by standard name
    print v.get("land_ice_thickness").metadata().get_string("units")


def modelvecs_test():
    "Test the ModelVecs class"

    grid = create_dummy_grid()

    mask = PISM.model.createIceMaskVec(grid)
    mask.set(PISM.MASK_GROUNDED)

    modeldata = PISM.model.ModelData(grid)
    vecs = modeldata.vecs

    vecs.add(mask, "ice_mask", writing=True)

    # use the default name, no writing
    vecs.add(PISM.model.createIceThicknessVec(grid))

    try:
        vecs.add(mask, "ice_mask")
        return False
    except RuntimeError:
        # should fail: mask was added already
        pass

    # get a field:
    print "get() method: ice mask: ", vecs.get("ice_mask").metadata().get_string("long_name")

    print "dot notation: ice mask: ", vecs.ice_mask.metadata().get_string("long_name")

    try:
        vecs.invalid
        return False
    except AttributeError:
        # should fail
        pass

    try:
        vecs.get("invalid")
        return False
    except RuntimeError:
        # should fail
        pass

    # test __repr__
    print vecs

    # test has()
    print "Has thickness?", vecs.has("thickness")

    # test markForWriting
    vecs.markForWriting("ice_mask")

    vecs.markForWriting(mask)

    vecs.markForWriting("thk")

    # test write()
    output_file = "test_ModelVecs.nc"
<<<<<<< HEAD
    PISM.util.prepare_output(output_file)
=======
    pio = PISM.util.prepare_output(output_file)
    pio.close()
>>>>>>> 723f8bc4

    vecs.write(output_file)

    # test writeall()
    vecs.writeall(output_file)


def sia_test():
    "Test the PISM.sia module"
    ctx = PISM.Context()
    params = PISM.GridParameters(ctx.config)
    params.Lx = 1e5
    params.Ly = 1e5
    params.Lz = 1000
    params.Mx = 100
    params.My = 100
    params.Mz = 11
    params.periodicity = PISM.NOT_PERIODIC
    params.ownership_ranges_from_options(ctx.size)
    grid = PISM.IceGrid(ctx.ctx, params)

    enthalpyconverter = PISM.EnthalpyConverter(ctx.config)

    mask = PISM.model.createIceMaskVec(grid)
    mask.set(PISM.MASK_GROUNDED)

    thk = PISM.model.createIceThicknessVec(grid)
    thk.set(1000.0)

    surface = PISM.model.createIceSurfaceVec(grid)
    surface.set(1000.0)

    bed = PISM.model.createBedrockElevationVec(grid)
    bed.set(0.0)

    enthalpy = PISM.model.createEnthalpyVec(grid)
    enthalpy.set(enthalpyconverter.enthalpy(270.0, 0.0, 0.0))

    modeldata = PISM.model.ModelData(grid)
    modeldata.setPhysics(enthalpyconverter)

    vecs = grid.variables()

    fields = [thk, surface, mask, bed, enthalpy]

    for field in fields:
        vecs.add(field)

    vel_sia = PISM.sia.computeSIASurfaceVelocities(modeldata)


def util_test():
    "Test the PISM.util module"
    grid = create_dummy_grid()

    output_file = "test_pism_util.nc"
    pio = PISM.PIO(grid.com, "netcdf3", output_file, PISM.PISM_READWRITE_MOVE)
    pio.close()

    PISM.util.writeProvenance(output_file)
    PISM.util.writeProvenance(output_file, message="history string")

    PISM.util.fileHasVariable(output_file, "data")

    # Test PISM.util.Bunch
    b = PISM.util.Bunch(a=1, b="string")
    b.update(c=3.0)

    print b.a, b["b"], b.has_key("b"), b


def logging_test():
    "Test the PISM.logging module"
    grid = create_dummy_grid()

    import PISM.logging as L

    PISM.PIO(grid.com, "netcdf3", "log.nc", PISM.PISM_READWRITE_MOVE)
    c = L.CaptureLogger("log.nc")

    L.clear_loggers()

    L.add_logger(L.print_logger)
    L.add_logger(c)

    L.log("log message\n", L.kError)

    L.logError("error message\n")

    L.logWarning("warning message\n")

    L.logMessage("log message (again)\n")

    L.logDebug("debug message\n")

    L.logPrattle("prattle message\n")

    c.write()                   # default arguments
    c.readOldLog()

    PISM.PIO(grid.com, "netcdf3", "other_log.nc", PISM.PISM_READWRITE_MOVE)
    c.write("other_log.nc", "other_log")  # non-default arguments


def column_interpolation_test(plot=False):
    """Test ColumnInterpolation by interpolating from the coarse grid to the
    fine grid and back."""
    import numpy as np
    import pylab as plt

    Lz = 1000.0
    Mz = 41

    def z_quadratic(Mz, Lz):
        "Compute levels of a quadratic coarse grid."
        result = np.zeros(Mz)
        z_lambda = 4.0
        for k in xrange(Mz - 1):
            zeta = float(k) / (Mz - 1)
            result[k] = Lz * ((zeta / z_lambda) * (1.0 + (z_lambda - 1.0) * zeta))
        result[Mz - 1] = Lz
        return result

    def fine_grid(z_coarse):
        "Compute levels of the fine grid corresponding to a given coarse grid."
        Lz = z_coarse[-1]
        dz = np.min(np.diff(z_coarse))
        Mz = int(np.ceil(Lz / dz) + 1)
        dz = Lz / (Mz - 1.0)
        result = np.zeros(Mz)
        for k in range(1, Mz):
            result[k] = z_coarse[0] + k * dz

        return result

    def test_quadratic_interp():
        z_coarse = z_quadratic(Mz, Lz)
        f_coarse = (z_coarse / Lz) ** 2
        z_fine = fine_grid(z_coarse)

        print "Testing quadratic interpolation"
        return test_interp(z_coarse, f_coarse, z_fine, "Quadratic interpolation")

    def test_linear_interp():
        z_coarse = np.linspace(0, Lz, Mz)
        f_coarse = (z_coarse / Lz) ** 2
        z_fine = fine_grid(z_coarse)

        print "Testing linear interpolation"
        return test_interp(z_coarse, f_coarse, z_fine, "Linear interpolation")

    def test_interp(z, f, z_fine, title):
        interp = PISM.ColumnInterpolation(z, z_fine)

        f_fine = interp.coarse_to_fine(f, interp.Mz_fine())

        f_fine_numpy = np.interp(z_fine, z, f)

        f_roundtrip = interp.fine_to_coarse(f_fine)

        def plot():
            plt.figure()
            plt.hold(True)
            plt.plot(z, f, 'o-', label="original coarse-grid data")
            plt.plot(z_fine, f_fine, 'o-', label="interpolated onto the fine grid")
            plt.plot(z, f_roundtrip, 'o-', label="interpolated back onto the coarse grid")
            plt.plot(z, f_roundtrip - f, 'o-', label="difference after the roundtrip")
            plt.legend(loc="best")
            plt.title(title)
            plt.grid(True)

        if plot:
            plot()

        delta = np.linalg.norm(f - f_roundtrip, ord=1)
        delta_numpy = np.linalg.norm(f_fine - f_fine_numpy, ord=1)
        print "norm1(fine_to_coarse(coarse_to_fine(f)) - f) = %f" % delta
        print "norm1(PISM - NumPy) = %f" % delta_numpy

        return delta, delta_numpy

    linear_delta, linear_delta_numpy = test_linear_interp()

    quadratic_delta, _ = test_quadratic_interp()

    if plot:
        plt.show()

    if (linear_delta > 1e-12 or
            linear_delta_numpy > 1e-12 or
            quadratic_delta > 1e-3):
        return False
    return True


def pism_join_test():
    "Test PISM.join()"
    assert PISM.join(["one", "two"], ':') == "one:two"


def pism_split_test():
    "Test PISM.split()"
    assert PISM.split("one,two,three", ',') == ("one", "two", "three")


def pism_ends_with_test():
    "Test PISM.ends_with()"
    assert PISM.ends_with("foo.nc", ".nc") == True
    assert PISM.ends_with("foo.nc and more text", ".nc") == False
    assert PISM.ends_with("short_string", "longer_suffix") == False


def linear_interpolation_test(plot=False):
    "Test linear interpolation code used to regrid fields"
    import numpy as np

    M_in = 11
    M_out = 101
    a = 0.0
    b = 10.0
    padding = 1.0
    x_input = np.linspace(a, b, M_in)
    x_output = np.sort(((b + padding) - (a - padding)) * np.random.rand(M_out) + (a - padding))

    def F(x):
        return x * 2.0 + 5.0

    values = F(x_input)

    i = PISM.LinearInterpolation(x_input, x_output)

    F_interpolated = i.interpolate(values)

    F_desired = F(x_output)
    F_desired[x_output < a] = F(a)
    F_desired[x_output > b] = F(b)

    if plot:
        import pylab as plt

        plt.hold(True)
        plt.plot(x_output, F_interpolated, 'o-', color='blue', label="interpolated result")
        plt.plot(x_output, F_desired, 'x-', color='green', label="desired result")
        plt.plot(x_input, values, 'o-', color='red', label="input")
        plt.grid(True)
        plt.legend(loc="best")
        plt.show()

    assert np.max(np.fabs(F_desired - F_interpolated)) < 1e-16

def pism_context_test():
    "Test creating and using a C++-level Context"

    com = PISM.PETSc.COMM_WORLD
    system = PISM.UnitSystem("")

    logger = PISM.Logger(com, 2)

    config = PISM.DefaultConfig(com, "pism_config", "-config", system)
    config.init_with_default(logger)

    EC = PISM.EnthalpyConverter(config)

    time = PISM.Time(config, "360_day", system)

    ctx = PISM.cpp.Context(com, system, config, EC, time, logger, "greenland")

    print ctx.com().Get_size()
    print ctx.config().get_double("constants.standard_gravity")
    print ctx.enthalpy_converter().L(273.15)
    print ctx.time().current()
    print PISM.convert(ctx.unit_system(), 1, "km", "m")
    print ctx.prefix()

def check_flow_law(factory, flow_law_name, EC, stored_data):
    factory.set_default(flow_law_name)
    law = factory.create()

    depth = 2000
    gs    = 1e-3
    sigma = [1e4, 5e4, 1e5, 1.5e5]

    T_pa  = [-30, -5, 0, 0]
    omega = [0.0, 0.0, 0.0, 0.005]

    assert len(T_pa) == len(omega)

    p = EC.pressure(depth)
    Tm = EC.melting_temperature(p)

    data = []
    print "  Flow table for %s" % law.name()
    print "| Sigma        | Temperature  | Omega        | Flow factor  |"
    print "|--------------+--------------+--------------+--------------|"
    for S in sigma:
        for Tpa, O in zip(T_pa, omega):
            T = Tm + Tpa
            E = EC.enthalpy(T, O, p)
            F = law.flow(S, E, p, gs)
            data.append(F)

            print "| %e | %e | %e | %e |" % (S, T, O, F)
    print "|--------------+--------------+--------------+--------------|"
    print ""

    data = np.array(data)

    assert np.max(np.fabs(data - stored_data)) < 1e-16

def flowlaw_test():
    data = {}
    data["arr"] = [3.91729503e-18, 6.42803396e-17, 1.05746828e-16, 1.05746828e-16,
                   9.79323757e-17, 1.60700849e-15, 2.64367070e-15, 2.64367070e-15,
                   3.91729503e-16, 6.42803396e-15, 1.05746828e-14, 1.05746828e-14,
                   8.81391381e-16, 1.44630764e-14, 2.37930363e-14, 2.37930363e-14]
    data["arrwarm"] = [1.59798478e-19, 1.04360343e-16, 3.30653997e-16, 3.30653997e-16,
                       3.99496194e-18, 2.60900856e-15, 8.26634991e-15, 8.26634991e-15,
                       1.59798478e-17, 1.04360343e-14, 3.30653997e-14, 3.30653997e-14,
                       3.59546574e-17, 2.34810771e-14, 7.43971492e-14, 7.43971492e-14]
    data["gk"] = [7.32439717e-17, 5.49629815e-15, 2.41713799e-14, 2.41713799e-14,
                  2.16360102e-16, 1.93446849e-14, 9.04428380e-14, 9.04428380e-14,
                  4.06191746e-16, 3.39770143e-14, 1.60574708e-13, 1.60574708e-13,
                  6.68976826e-16, 4.80704753e-14, 2.27816175e-13, 2.27816175e-13]
    data["gpbld"] = [4.65791754e-18, 1.45114704e-16, 4.54299921e-16, 8.66009225e-16,
                     1.16447938e-16, 3.62786761e-15, 1.13574980e-14, 2.16502306e-14,
                     4.65791754e-16, 1.45114704e-14, 4.54299921e-14, 8.66009225e-14,
                     1.04803145e-15, 3.26508084e-14, 1.02217482e-13, 1.94852076e-13]
    data["hooke"] = [5.26775897e-18, 2.12325906e-16, 5.32397091e-15, 5.32397091e-15,
                     1.31693974e-16, 5.30814764e-15, 1.33099273e-13, 1.33099273e-13,
                     5.26775897e-16, 2.12325906e-14, 5.32397091e-13, 5.32397091e-13,
                     1.18524577e-15, 4.77733287e-14, 1.19789346e-12, 1.19789346e-12]
    data["isothermal_glen"] = [3.16890000e-16, 3.16890000e-16, 3.16890000e-16, 3.16890000e-16,
                               7.92225000e-15, 7.92225000e-15, 7.92225000e-15, 7.92225000e-15,
                               3.16890000e-14, 3.16890000e-14, 3.16890000e-14, 3.16890000e-14,
                               7.13002500e-14, 7.13002500e-14, 7.13002500e-14, 7.13002500e-14]
    data["pb"] = [4.65791754e-18, 1.45114704e-16, 4.54299921e-16, 4.54299921e-16,
                  1.16447938e-16, 3.62786761e-15, 1.13574980e-14, 1.13574980e-14,
                  4.65791754e-16, 1.45114704e-14, 4.54299921e-14, 4.54299921e-14,
                  1.04803145e-15, 3.26508084e-14, 1.02217482e-13, 1.02217482e-13]
    data["gpbld3"] = [4.65791754e-18, 1.45114704e-16, 4.54299921e-16, 8.66009225e-16,
                      1.16447938e-16, 3.62786761e-15, 1.13574980e-14, 2.16502306e-14,
                      4.65791754e-16, 1.45114704e-14, 4.54299921e-14, 8.66009225e-14,
                      1.04803145e-15, 3.26508084e-14, 1.02217482e-13, 1.94852076e-13]

    ctx = PISM.context_from_options(PISM.PETSc.COMM_WORLD, "flowlaw_test")
    EC = ctx.enthalpy_converter()
    factory = PISM.FlowLawFactory("stress_balance.sia.", ctx.config(), EC)

    for flow_law_name, data in data.iteritems():
        check_flow_law(factory, flow_law_name, EC, np.array(data))


def gpbld3_vs_gpbld_test():
    "Test the optimized version of GPBLD by comparing it to the one that uses libm."
    ctx = PISM.context_from_options(PISM.PETSc.COMM_WORLD, "GPBLD3_test")
    EC = ctx.enthalpy_converter()
    gpbld = PISM.GPBLD("stress_balance.sia.", ctx.config(), EC)
    gpbld3 = PISM.GPBLD3("stress_balance.sia.", ctx.config(), EC)

    import numpy as np
    N = 11
    T_pa = np.linspace(-30, 0, N)
    depth = np.linspace(0, 4000, N)
    omega = np.linspace(0, 0.02, N)
    sigma = [1e4, 5e4, 1e5, 1.5e5]

    gs = 1e-3

    for d in depth:
        p = EC.pressure(d)
        Tm = EC.melting_temperature(p)
        for Tpa in T_pa:
            T = Tm + Tpa
            for o in omega:
                if T >= Tm:
                    E = EC.enthalpy(T, o, p)
                else:
                    E = EC.enthalpy(T, 0.0, p)
                for s in sigma:
                    regular = gpbld.flow(s, E, p, gs)
                    optimized = gpbld3.flow(s, E, p, gs)
                    assert np.fabs(regular - optimized) / regular < 2e-14

def gpbld3_hardness_test():
    "Test the hardness implementation in the optimized version of GPBLD."
    ctx = PISM.context_from_options(PISM.PETSc.COMM_WORLD, "GPBLD3_test")
    EC = ctx.enthalpy_converter()
    gpbld = PISM.GPBLD("stress_balance.sia.", ctx.config(), EC)
    gpbld3 = PISM.GPBLD3("stress_balance.sia.", ctx.config(), EC)

    import numpy as np
    N = 11
    T_pa = np.linspace(-30, 0, N)
    depth = np.linspace(0, 4000, N)
    omega = np.linspace(0, 0.02, N)

    for d in depth:
        p = EC.pressure(d)
        Tm = EC.melting_temperature(p)
        for Tpa in T_pa:
            T = Tm + Tpa
            for o in omega:
                if T >= Tm:
                    E = EC.enthalpy(T, o, p)
                else:
                    E = EC.enthalpy(T, 0.0, p)

                regular = gpbld.hardness(E, p)
                optimized = gpbld3.hardness(E, p)
                assert np.fabs(regular - optimized) / regular < 4e-15


def gpbld3_error_report():
    """Print max. absolute and relative difference between GPBLD and
    GPBLD3. Uses 101*101*101*101 samples in a "reasonable" range of
    pressure-adjusted temperatures, depth, water fraction, and
    effective stress. This takes about 15 minutes to complete.
    """
    ctx = PISM.context_from_options(PISM.PETSc.COMM_WORLD, "GPBLD3_test")
    EC = ctx.enthalpy_converter()
    gpbld = PISM.GPBLD("stress_balance.sia.", ctx.config(), EC)
    gpbld3 = PISM.GPBLD3("stress_balance.sia.", ctx.config(), EC)

    import numpy as np
    N = 31
    T_pa = np.linspace(-30, 0, N)
    depth = np.linspace(0, 5000, N)
    omega = np.linspace(0, 0.02, N)
    sigma = np.linspace(0, 5e5, N)

    gs = 1e-3

    max_difference = 0.0
    max_rel_difference = 0.0

    for d in depth:
        p = EC.pressure(d)
        Tm = EC.melting_temperature(p)
        for Tpa in T_pa:
            T = Tm + Tpa
            for o in omega:
                if T >= Tm:
                    E = EC.enthalpy(T, o, p)
                else:
                    E = EC.enthalpy(T, 0.0, p)
                for s in sigma:
                    regular = gpbld.flow(s, E, p, gs)
                    optimized = gpbld3.flow(s, E, p, gs)
                    max_difference = max(np.fabs(regular - optimized), max_difference)
                    if regular > 0.0:
                        max_rel_difference = max(np.fabs(regular - optimized) / regular,
                                                 max_rel_difference)

    print "%d (%e) samples" % (N**4, N**4)
    print "max difference", max_difference
    print "max relative difference", max_rel_difference

def ssa_trivial_test():
    "Test the SSA solver using a trivial setup."

    context = PISM.Context()
    unit_system = context.unit_system

    L = 50.e3  # // 50km half-width
    H0 = 500  # // m
    dhdx = 0.005  # // pure number, slope of surface & bed
    nu0 = PISM.convert(unit_system, 30.0, "MPa year", "Pa s")
    tauc0 = 1.e4  # // 1kPa

    class TrivialSSARun(PISM.ssa.SSAExactTestCase):
        def _initGrid(self):
            self.grid = PISM.IceGrid.Shallow(PISM.Context().ctx, L, L, 0, 0,
                                             self.Mx, self.My, PISM.NONE)

        def _initPhysics(self):
            self.modeldata.setPhysics(context.enthalpy_converter)

        def _initSSACoefficients(self):
            self._allocStdSSACoefficients()
            self._allocateBCs()

            vecs = self.modeldata.vecs

            vecs.land_ice_thickness.set(H0)
            vecs.surface_altitude.set(H0)
            vecs.bedrock_altitude.set(0.0)
            vecs.tauc.set(tauc0)

            # zero Dirichler B.C. everywhere
            vecs.vel_bc.set(0.0)
            vecs.bc_mask.set(1.0)

        def _initSSA(self):
            # The following ensure that the strength extension is used everywhere
            se = self.ssa.strength_extension
            se.set_notional_strength(nu0 * H0)
            se.set_min_thickness(4000 * 10)

            # For the benefit of SSAFD on a non-periodic grid
            self.config.set_boolean("ssa.compute_surface_gradient_inward", True)

        def exactSolution(self, i, j, x, y):
            return [0, 0]

    Mx = 11
    My = 11
    test_case = TrivialSSARun(Mx, My)
    test_case.run("ssa_trivial.nc")

def epsg_test():
    "Test EPSG to CF conversion."
    l = PISM.StringLogger(PISM.PETSc.COMM_WORLD, 2)
    system = PISM.Context().unit_system

    # test supported EPSG codes
    for code in [3413, 3031]:
        print "Trying code {}".format(code)
        l.reset()
        # +init at the beginning
        v = PISM.epsg_to_cf(system, "+init=epsg:%d" % code)
        # +init not at the beginning of the string
        v = PISM.epsg_to_cf(system, "+units=m +init=epsg:%d" % code)
        # +init followed by more options
        v = PISM.epsg_to_cf(system, "+init=epsg:%d +units=m" % code)
        v.report_to_stdout(l, 2)
        print l.get(),
        print "done."

    # test that unsupported codes trigger an exception
    try:
        v = PISM.epsg_to_cf(system, "+init=epsg:3032")
        raise AssertionError("should fail with 3032: only 3413 and 3031 are supported")
    except RuntimeError as e:
        print "unsupported codes trigger exceptions: {}".format(e)

    # test that an invalid PROJ.4 string (e.g. an EPSG code is not a
    # number) triggers an exception
    try:
        v = PISM.epsg_to_cf(system, "+init=epsg:not-a-number +units=m")
        # raise AssertionError("an invalid PROJ.4 string failed to trigger an exception")
    except RuntimeError as e:
        print "invalid codes trigger exceptions: {}".format(e)

def regridding_test():
    "Test 2D regridding: same input and target grids."
    import numpy as np

    ctx = PISM.Context()
    params = PISM.GridParameters(ctx.config)
    params.Mx = 3
    params.My = 3
    params.ownership_ranges_from_options(1)

    grid = PISM.IceGrid(ctx.ctx, params)

    thk1 = PISM.model.createIceThicknessVec(grid)
    thk2 = PISM.model.createIceThicknessVec(grid)
    x = grid.x()
    x_min = np.min(x)
    x_max = np.max(x)
    y = grid.y()
    y_min = np.min(y)
    y_max = np.max(y)
    with PISM.vec.Access(nocomm=[thk1]):
        for (i, j) in grid.points():
            F_x = (x[i] - x_min) / (x_max - x_min)
            F_y = (y[j] - y_min) / (y_max - y_min)
            thk1[i, j] = (F_x + F_y) / 2.0
    thk1.dump("thk1.nc")

    thk2.regrid("thk1.nc", critical=True)

    with PISM.vec.Access(nocomm=[thk1, thk2]):
        for (i, j) in grid.points():
            v1 = thk1[i,j]
            v2 = thk2[i,j]
            if np.abs(v1 - v2) > 1e-12:
                raise AssertionError("mismatch at {},{}: {} != {}".format(i, j, v1, v2))

    import os
    os.remove("thk1.nc")
def po_constant_test():
    """Test that the basal melt rate computed by ocean::Constant is the
    same regardless of whether it is set using
    ocean.sub_shelf_heat_flux_into_ice or the command-line option."""

    grid = create_dummy_grid()
    config = grid.ctx().config()

    L = config.get_double("constants.fresh_water.latent_heat_of_fusion")
    rho = config.get_double("constants.ice.density")

    # prescribe a heat flux that corresponds to a mass flux which is
    # an integer multiple of m / year so that we can easily specify it
    # using a command-line option
    M = PISM.convert(grid.ctx().unit_system(), 1, "m / year", "m / second")
    Q_default = config.get_double("ocean.sub_shelf_heat_flux_into_ice")
    Q = M * L * rho
    config.set_double("ocean.sub_shelf_heat_flux_into_ice", Q)

    # without the command-line option
    ocean_constant = PISM.OceanConstant(grid)
    ocean_constant.init()
    mass_flux_1 = PISM.model.createIceThicknessVec(grid)
    ocean_constant.shelf_base_mass_flux(mass_flux_1)

    # reset Q
    config.set_double("ocean.sub_shelf_heat_flux_into_ice", Q_default)

    # with the command-line option
    o = PISM.PETSc.Options()
    o.setValue("-shelf_base_melt_rate", 1.0)

    ocean_constant = PISM.OceanConstant(grid)
    ocean_constant.init()
    mass_flux_2 = PISM.model.createIceThicknessVec(grid)
    ocean_constant.shelf_base_mass_flux(mass_flux_2)

    import numpy as np
    with PISM.vec.Access(nocomm=[mass_flux_1, mass_flux_2]):
        assert np.fabs(mass_flux_1[0, 0] - M * rho) < 1e-16
        assert np.fabs(mass_flux_2[0, 0] - M * rho) < 1e-16

def netcdf_string_attribute_test():
    "Test reading a NetCDF-4 string attribute."
    import os

    basename = "string_attribute_test"
    attribute = "string attribute"

    def setup():
        cdl = """
netcdf string_attribute_test {
  string :string_attribute = "%s" ;
  :text_attribute = "%s" ;
}
""" % (attribute, attribute)
        with open(basename + ".cdl", "w") as f:
            f.write(cdl)

        os.system("ncgen -4 %s.cdl" % basename)

    def teardown():
        # remove the temporary file
        os.remove(basename + ".nc")
        os.remove(basename + ".cdl")

    def compare(backend):
        try:
            pio = PISM.PIO(PISM.PETSc.COMM_WORLD, backend, basename + ".nc", PISM.PISM_READONLY)
        except:
            # Don't fail if backend creation failed: PISM may not have
            # been compiled with parallel I/O enabled.
            return

        read_string = pio.get_att_text("PISM_GLOBAL", "string_attribute")
        read_text = pio.get_att_text("PISM_GLOBAL", "text_attribute")

        # check that written and read strings are the same
        print "written string: '%s'" % attribute
        print "read string:    '%s'" % read_string
        print "read text:      '%s'" % read_text
        assert read_string == attribute
        assert read_text == attribute

    setup()

    compare("netcdf3")
    compare("netcdf4_parallel")

    teardown()<|MERGE_RESOLUTION|>--- conflicted
+++ resolved
@@ -374,12 +374,7 @@
 
     # test write()
     output_file = "test_ModelVecs.nc"
-<<<<<<< HEAD
     PISM.util.prepare_output(output_file)
-=======
-    pio = PISM.util.prepare_output(output_file)
-    pio.close()
->>>>>>> 723f8bc4
 
     vecs.write(output_file)
 
