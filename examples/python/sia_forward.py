#! /usr/bin/env python
#
# Copyright (C) 2011, 2012, 2014, 2015, 2016 David Maxwell and Constantine Khroulev
#
# This file is part of PISM.
#
# PISM is free software; you can redistribute it and/or modify it under the
# terms of the GNU General Public License as published by the Free Software
# Foundation; either version 3 of the License, or (at your option) any later
# version.
#
# PISM is distributed in the hope that it will be useful, but WITHOUT ANY
# WARRANTY; without even the implied warranty of MERCHANTABILITY or FITNESS
# FOR A PARTICULAR PURPOSE.  See the GNU General Public License for more
# details.
#
# You should have received a copy of the GNU General Public License
# along with PISM; if not, write to the Free Software
# Foundation, Inc., 51 Franklin St, Fifth Floor, Boston, MA  02110-1301  USA

import PISM
from petsc4py import PETSc
import os

context = PISM.Context()
ctx = context.ctx
config = context.config

PISM.set_abort_on_sigint(True)

usage = """\
sia_forward.py -i IN.nc [-o file.nc]
  where:
    -i      IN.nc is input file in NetCDF format: contains PISM-written model state
  notes:
    * -i is required
"""

PISM.show_usage_check_req_opts(ctx.log(), "sia_forward.py", ["-i"], usage)

input_filename, input_set = PISM.optionsStringWasSet("-i", "input file")
if not input_set:
    import sys
    sys.exit(1)

output_file = PISM.optionsString("-o", "output file",
                                 default="sia_" + os.path.basename(input_filename))
is_regional = PISM.optionsFlag("-regional",
                               "Compute SIA using regional model semantics", default=False)
verbosity = PISM.optionsInt("-verbose", "verbosity level", default=2)

periodicity = PISM.XY_PERIODIC
if is_regional:
    periodicity = PISM.NOT_PERIODIC

input_file = PISM.PIO(ctx.com(), "netcdf3", input_filename, PISM.PISM_READONLY)
grid = PISM.IceGrid.FromFile(ctx, input_file, "enthalpy", periodicity)

config.set_boolean("basal_resistance.pseudo_plastic.enabled", False)

enthalpyconverter = PISM.EnthalpyConverter(config)

modeldata = PISM.model.ModelData(grid)
modeldata.setPhysics(enthalpyconverter)

vecs = modeldata.vecs

vecs.add(PISM.model.createIceSurfaceVec(grid))
vecs.add(PISM.model.createIceThicknessVec(grid))
vecs.add(PISM.model.createBedrockElevationVec(grid))
vecs.add(PISM.model.createEnthalpyVec(grid))
vecs.add(PISM.model.createIceMaskVec(grid))

# Read in the PISM state variables that are used directly in the SSA solver
for v in [vecs.thk, vecs.topg, vecs.enthalpy]:
    v.regrid(input_file, critical=True)

# variables mask and surface are computed from the geometry previously read
sea_level = 0  # FIXME setFromOption?
gc = PISM.GeometryCalculator(config)
gc.compute(sea_level, vecs.topg, vecs.thk, vecs.mask, vecs.surface_altitude)

# If running in regional mode, load in regional variables
if is_regional:
    vecs.add(PISM.model.createNoModelMask(grid))
    vecs.no_model_mask.regrid(input_file, critical=True)

    if PISM.util.fileHasVariable(input_file, 'usurfstore'):
        vecs.add(PISM.model.createIceSurfaceStoreVec(grid))
        vecs.usurfstore.regrid(input_file, critical=True)
    else:
        vecs.add(vecs.surface, 'usurfstore')

    solver = PISM.SIAFD_Regional
else:
    solver = PISM.SIAFD

PISM.verbPrintf(2, context.com, "* Computing SIA velocities...\n")
vel_sia = PISM.sia.computeSIASurfaceVelocities(modeldata, siasolver=solver)

PISM.verbPrintf(2, context.com, "* Saving results to %s...\n" % output_file)
<<<<<<< HEAD
pio = PISM.util.prepare_output(output_file)
=======
pio = PISM.PIO(grid.com, "netcdf3", output_file, PISM.PISM_READWRITE_MOVE)
PISM.define_time(pio, grid.ctx().config().get_string("time.dimension_name"),
                 grid.ctx().config().get_string("time.calendar"),
                 grid.ctx().time().units_string(),
                 grid.ctx().unit_system())
PISM.append_time(pio,
                 grid.ctx().config().get_string("time.dimension_name"),
                 grid.ctx().time().current())
>>>>>>> 56079ba8
pio.close()

# Save time & command line & results
PISM.util.writeProvenance(output_file)
vel_sia.write(output_file)<|MERGE_RESOLUTION|>--- conflicted
+++ resolved
@@ -99,19 +99,7 @@
 vel_sia = PISM.sia.computeSIASurfaceVelocities(modeldata, siasolver=solver)
 
 PISM.verbPrintf(2, context.com, "* Saving results to %s...\n" % output_file)
-<<<<<<< HEAD
-pio = PISM.util.prepare_output(output_file)
-=======
-pio = PISM.PIO(grid.com, "netcdf3", output_file, PISM.PISM_READWRITE_MOVE)
-PISM.define_time(pio, grid.ctx().config().get_string("time.dimension_name"),
-                 grid.ctx().config().get_string("time.calendar"),
-                 grid.ctx().time().units_string(),
-                 grid.ctx().unit_system())
-PISM.append_time(pio,
-                 grid.ctx().config().get_string("time.dimension_name"),
-                 grid.ctx().time().current())
->>>>>>> 56079ba8
-pio.close()
+PISM.util.prepare_output(output_file)
 
 # Save time & command line & results
 PISM.util.writeProvenance(output_file)
