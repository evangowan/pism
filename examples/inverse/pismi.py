--- conflicted
+++ resolved
@@ -458,13 +458,8 @@
 
     # Prep the output file from the grid so that we can save zeta to it during the runs.
     if not append_mode:
-<<<<<<< HEAD
         PISM.util.prepare_output(output_filename)
 
-=======
-        pio = PISM.util.prepare_output(output_filename)
-        pio.close()
->>>>>>> 723f8bc4
     zeta.write(output_filename)
 
     # Log the command line to the output file now so that we have a record of
